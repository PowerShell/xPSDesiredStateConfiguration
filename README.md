--- conflicted
+++ resolved
@@ -714,12 +714,8 @@
 
 ### Unreleased
 * Changes to xDSCWebService
-<<<<<<< HEAD
   * Fixed an issue which prevented the removal of the IIS Application Pool created during deployment of an DSC Pull Server instance. ([issue #464](https://github.com/PowerShell/xPSDesiredStateConfiguration/issues/464))
-=======
   * Fixed an issue where a Pull Server cannot be deployed on a machine when IIS Express is installed aside a full blown IIS ([issue #191](https://github.com/PowerShell/xPSDesiredStateConfiguration/issues/191))
->>>>>>> 3c1d5922
-
 * Update `CommonResourceHelper` unit tests to meet Pester 4.0.0
   standards ([issue #473](https://github.com/PowerShell/xPSDesiredStateConfiguration/issues/473)).
 * Update `ResourceHelper` unit tests to meet Pester 4.0.0
