# xPSDesiredStateConfiguration

master: [![Build status](https://ci.appveyor.com/api/projects/status/s35s7sxuyym8yu6c/branch/master?svg=true)](https://ci.appveyor.com/project/PowerShell/xpsdesiredstateconfiguration/branch/master)
dev : [![Build status](https://ci.appveyor.com/api/projects/status/s35s7sxuyym8yu6c/branch/dev?svg=true)](https://ci.appveyor.com/project/PowerShell/xpsdesiredstateconfiguration/branch/dev)

The **xPSDesiredStateConfiguration** module is a more recent, experimental version of the PSDesiredStateConfiguration module that ships in Windows as part of PowerShell 4.0.

The high quality, supported version of this module is available as [PSDscResources](https://github.com/PowerShell/PSDscResources).

This project has adopted the [Microsoft Open Source Code of Conduct](https://opensource.microsoft.com/codeofconduct/).
For more information see the [Code of Conduct FAQ](https://opensource.microsoft.com/codeofconduct/faq/) or contact [opencode@microsoft.com](mailto:opencode@microsoft.com) with any additional questions or comments.

## Contributing

If you would like to contribute to this module, please review the common DSC Resources [contributing guidelines](https://github.com/PowerShell/DscResource.Kit/blob/master/CONTRIBUTING.md).

## Resources

* **xArchive** provides a mechanism to expand an archive (.zip) file to a specific path or remove an expanded archive (.zip) file from a specific path on a target node.
* **xDscWebService** configures an OData endpoint for DSC service to make a node a DSC pull server.
* **xEnvironment** provides a mechanism to configure and manage environment variables for a machine or process.
* **xFileUpload** is a composite resource which ensures that local files exist on an SMB share.
* **xGroup** provides a mechanism to manage local groups on a target node.
* **xGroupSet** provides a mechanism to configure and manage multiple xGroup resources with common settings but different names.
* **xMsiPackage** provides a mechanism to install and uninstall .msi packages.
* **xPackage** manages the installation of .msi and .exe packages.
* **xRegistry** provides a mechanism to manage registry keys and values on a target node.
* **xRemoteFile** ensures the presence of remote files on a local machine.
* **xScript** provides a mechanism to run PowerShell script blocks on a target node.
* **xService** provides a mechanism to configure and manage Windows services.
* **xServiceSet** provides a mechanism to configure and manage multiple xService resources with common settings but different names.
* **xUser** provides a mechanism to manage local users on the target node.
* **xWindowsFeature** provides a mechanism to install or uninstall Windows roles or features on a target node.
* **xWindowsFeatureSet** provides a mechanism to configure and manage multiple xWindowsFeature resources on a target node.
* **xWindowsOptionalFeature** provides a mechanism to enable or disable optional features on a target node.
* **xWindowsOptionalFeatureSet** provides a mechanism to configure and manage multiple xWindowsOptionalFeature resources on a target node.
* **xWindowsPackageCab** provides a mechanism to install or uninstall a package from a Windows cabinet (cab) file on a target node.
* **xWindowsProcess** provides a mechanism to start and stop a Windows process.
* **xProcessSet** allows starting and stopping of a group of windows processes with no arguments.

Resources that work on Nano Server:

* xGroup
* xService
* xScript
* xUser
* xWindowsOptionalFeature
* xWindowsOptionalFeatureSet
* xWindowsPackageCab

### xArchive

Provides a mechanism to expand an archive (.zip) file to a specific path or remove an expanded archive (.zip) file from a specific path on a target node.

#### Requirements

* The System.IO.Compression type assembly must be available on the machine.
* The System.IO.Compression.FileSystem type assembly must be available on the machine.

#### Parameters

* **[String] Path** _(Key)_: The path to the archive file that should be expanded to or removed from the specified destination.
* **[String] Destination** _(Key)_: The path where the specified archive file should be expanded to or removed from.
* **[String] Ensure** _(Write)_: Specifies whether or not the expanded content of the archive file at the specified path should exist at the specified destination. To update the specified destination to have the expanded content of the archive file at the specified path, specify this property as Present. To remove the expanded content of the archive file at the specified path from the specified destination, specify this property as Absent. The default value is Present. { *Present* | Absent }.
* **[Boolean] Validate** _(Write)_: Specifies whether or not to validate that a file at the destination with the same name as a file in the archive actually matches that corresponding file in the archive by the specified checksum method. If the file does not match and Ensure is specified as Present and Force is not specified, the resource will throw an error that the file at the desintation cannot be overwritten. If the file does not match and Ensure is specified as Present and Force is specified, the file at the desintation will be overwritten. If the file does not match and Ensure is specified as Absent, the file at the desintation will not be removed. The default Checksum method is ModifiedDate. The default value is false.
* **[String] Checksum** _(Write)_: The Checksum method to use to validate whether or not a file at the destination with the same name as a file in the archive actually matches that corresponding file in the archive. An invalid argument exception will be thrown if Checksum is specified while Validate is specified as false. ModifiedDate will check that the LastWriteTime property of the file at the destination matches the LastWriteTime property of the file in the archive. CreatedDate will check that the CreationTime property of the file at the destination matches the CreationTime property of the file in the archive. SHA-1, SHA-256, and SHA-512 will check that the hash of the file at the destination by the specified SHA method matches the hash of the file in the archive by the specified SHA method. The default value is ModifiedDate. { *ModifiedDate* | CreatedDate | SHA-1 | SHA-256 | SHA-512 }
* **[System.Management.Automation.PSCredential] Credential** _(Write)_: The credential of a user account with permissions to access the specified archive path and destination if needed.
* **[Boolean] Force** _(Write)_: Specifies whether or not any existing files or directories at the destination with the same name as a file or directory in the archive should be overwritten to match the file or directory in the archive. When this property is false, an error will be thrown if an item at the destination needs to be overwritten. The default value is false.

#### Read-Only Properties from Get-TargetResource

None

#### Examples

* [Expand an archive without file validation](https://github.com/PowerShell/xPSDesiredStateConfiguration/blob/dev/Examples/Sample_xArchive_ExpandArchiveNoValidation.ps1)
* [Expand an archive under a credential without file validation](https://github.com/PowerShell/xPSDesiredStateConfiguration/blob/dev/Examples/Sample_xArchive_ExpandArchiveNoValidationCredential.ps1)
* [Expand an archive with default file validation and file overwrite allowed](https://github.com/PowerShell/xPSDesiredStateConfiguration/blob/dev/Examples/Sample_xArchive_ExpandArchiveDefaultValidationAndForce.ps1)
* [Expand an archive with SHA-256 file validation and file overwrite allowed](https://github.com/PowerShell/xPSDesiredStateConfiguration/blob/dev/Examples/Sample_xArchive_ExpandArchiveChecksumAndForce.ps1)
* [Remove an archive without file validation](https://github.com/PowerShell/xPSDesiredStateConfiguration/blob/dev/Examples/Sample_xArchive_RemoveArchiveNoValidation.ps1)
* [Remove an archive with SHA-256 file validation](https://github.com/PowerShell/xPSDesiredStateConfiguration/blob/dev/Examples/Sample_xArchive_RemoveArchiveChecksum.ps1)

### xDscWebService

* **EndpointName**: The desired web service name.
* **CertificateThumbPrint**: Certificate thumbprint for creating an HTTPS endpoint. Use "AllowUnencryptedTraffic" for setting up a non SSL based endpoint.
* **Port**: Port for web service.
* **PhysicalPath**: Folder location where the content of the web service resides.
* **Ensure**: Ensures that the web service is **Present** or **Absent**
* **State**: State of the web service: { Started | Stopped }
* **ModulePath**: Folder location where DSC resources are stored.
* **ConfigurationPath**: Folder location where DSC configurations are stored.
* **RegistrationKeyPath**: Folder location where DSC pull server registration key file is stored.
* **AcceptSelfSignedCertificates**: Whether self signed certificate can be used to setup pull server.
* **UseSecurityBestPractices**: Whether to use best practice security settings for the node where pull server resides on.
Caution: Setting this property to $true will reset registry values under "HKLM:\SYSTEM\CurrentControlSet\Control\SecurityProviders\SCHANNEL". This environment change enforces the use of stronger encryption cypher and may affect legacy applications. More information can be found at https://support.microsoft.com/en-us/kb/245030 and https://technet.microsoft.com/en-us/library/dn786418(v=ws.11).aspx.
* **DisableSecurityBestPractices**: The items that are excepted from following best practice security settings.
* **Enable32BitAppOnWin64**: When this property is set to true, Pull Server will run on a 32 bit process on a 64 bit machine.

### xGroup

Provides a mechanism to manage local groups on the target node.
This resource works on Nano Server.

#### Requirements

None

#### Parameters

* **[String] GroupName** _(Key)_: The name of the group to create, modify, or remove.
* **[String] Ensure** _(Write)_: Indicates if the group should exist or not. To add a group or modify an existing group, set this property to Present. To remove a group, set this property to Absent. The default value is Present. { *Present* | Absent }.
* **[String] Description** _(Write)_: The description the group should have.
* **[String[]] Members** _(Write)_: The members the group should have. This property will replace all the current group members with the specified members. Members should be specified as strings in the format of their domain qualified name (domain\username), their UPN (username@domainname), their distinguished name (CN=username,DC=...), or their username (for local machine accounts). Using either the MembersToExclude or MembersToInclude properties in the same configuration as this property will generate an error.
* **[String[]] MembersToInclude** _(Write)_: The members the group should include. This property will only add members to a group. Members should be specified as strings in the format of their domain qualified name (domain\username), their UPN (username@domainname), their distinguished name (CN=username,DC=...), or their username (for local machine accounts). Using the Members property in the same configuration as this property will generate an error.
* **[String[]] MembersToExclude** _(Write)_: The members the group should exclude. This property will only remove members from a group. Members should be specified as strings in the format of their domain qualified name (domain\username), their UPN (username@domainname), their distinguished name (CN=username,DC=...), or their username (for local machine accounts). Using the Members property in the same configuration as this property will generate an error.
* **[System.Management.Automation.PSCredential] Credential** _(Write)_: A credential to resolve non-local group members.

#### Read-Only Properties from Get-TargetResource

None

#### Examples

* [Remove members from a group](https://github.com/PowerShell/xPSDesiredStateConfiguration/blob/dev/Examples/Sample_xGroup_RemoveMembers.ps1)
* [Set the members of a group](https://github.com/PowerShell/xPSDesiredStateConfiguration/blob/dev/Examples/Sample_xGroup_SetMembers.ps1)

### xGroupSet

Provides a mechanism to configure and manage multiple xGroup resources with common settings but different names

#### Requirements

None

#### Parameters

* **[String] GroupName** _(Key)_: The names of the groups to create, modify, or remove.

The following parameters will be the same for each group in the set:

* **[String] Ensure** _(Write)_: Indicates if the groups should exist or not. To add groups or modify existing groups, set this property to Present. To remove groups, set this property to Absent. { Present | Absent }.
* **[String[]] MembersToInclude** _(Write)_: The members the groups should include. This property will only add members to groups. Members should be specified as strings in the format of their domain qualified name (domain\username), their UPN (username@domainname), their distinguished name (CN=username,DC=...), or their username (for local machine accounts).
* **[String[]] MembersToExclude** _(Write)_: The members the groups should exclude. This property will only remove members groups. Members should be specified as strings in the format of their domain qualified name (domain\username), their UPN (username@domainname), their distinguished name (CN=username,DC=...), or their username (for local machine accounts).
* **[System.Management.Automation.PSCredential] Credential** _(Write)_: A credential to resolve non-local group members.

#### Read-Only Properties from Get-TargetResource

None

#### Examples

* [Add members to multiple groups](https://github.com/PowerShell/xPSDesiredStateConfiguration/blob/dev/Examples/Sample_xGroupSet_AddMembers.ps1)

### xWindowsProcess

Provides a mechanism to start and stop a Windows process.

#### Requirements

None

#### Parameters

* **[String] Path** _(Key)_: The executable file of the process. This can be defined as either the full path to the file or as the name of the file if it is accessible through the environment path. Relative paths are not supported.
* **[String] Arguments** _(Key)_: A single string containing all the arguments to pass to the process. Pass in an empty string if no arguments are needed.
* **[PSCredential] Credential** _(Write)_: The credential of the user account to run the process under. If this user is from the local system, the StandardOutputPath, StandardInputPath, and WorkingDirectory parameters cannot be provided at the same time.
* **[String] Ensure** _(Write)_: Specifies whether or not the process should be running. To start the process, specify this property as Present. To stop the process, specify this property as Absent. { *Present* | Absent }.
* **[String] StandardOutputPath** _(Write)_: The file path to which to write the standard output from the process. Any existing file at this file path will be overwritten. This property cannot be specified at the same time as Credential when running the process as a local user.
* **[String] StandardErrorPath** _(Write)_: The file path to which to write the standard error output from the process. Any existing file at this file path will be overwritten.
* **[String] StandardInputPath** _(Write)_: The file path from which to receive standard input for the process. This property cannot be specified at the same time as Credential when running the process as a local user.
* **[String] WorkingDirectory** _(Write)_: The file path to the working directory under which to run the process. This property cannot be specified at the same time as Credential when running the process as a local user.

#### Read-Only Properties from Get-TargetResource

* **[UInt64] PagedMemorySize** _(Read)_: The amount of paged memory, in bytes, allocated for the process.
* **[UInt64] NonPagedMemorySize** _(Read)_: The amount of nonpaged memory, in bytes, allocated for the process.
* **[UInt64] VirtualMemorySize** _(Read)_: The amount of virtual memory, in bytes, allocated for the process.
* **[SInt32] HandleCount** _(Read)_: The number of handles opened by the process.
* **[SInt32] ProcessId** _(Read)_: The unique identifier of the process.
* **[SInt32] ProcessCount** _(Read)_: The number of instances of the given process that are currently running.

#### Examples

* [Start a process](https://github.com/PowerShell/xPSDesiredStateConfiguration/blob/dev/Examples/Sample_xWindowsProcess_Start.ps1)
* [Stop a process](https://github.com/PowerShell/xPSDesiredStateConfiguration/blob/dev/Examples/Sample_xWindowsProcess_Stop.ps1)
* [Start a process under a user](https://github.com/PowerShell/xPSDesiredStateConfiguration/blob/dev/Examples/Sample_xWindowsProcess_StartUnderUser.ps1)
* [Stop a process under a user](https://github.com/PowerShell/xPSDesiredStateConfiguration/blob/dev/Examples/Sample_xWindowsProcess_StopUnderUser.ps1)

### xProcessSet

Provides a mechanism to configure and manage multiple xWindowsProcess resources on a target node.

#### Requirements

None

#### Parameters

* **[String[]] Path** _(Key)_: The file paths to the executables of the processes to start or stop. Only the names of the files may be specified if they are all accessible through the environment path. Relative paths are not supported.

The following parameters will be the same for each process in the set:

* **[PSCredential] Credential** _(Write)_: The credential of the user account to run the processes under. If this user is from the local system, the StandardOutputPath, StandardInputPath, and WorkingDirectory parameters cannot be provided at the same time.
* **[String] Ensure** _(Write)_: Specifies whether or not the processes should be running. To start the processes, specify this property as Present. To stop the processes, specify this property as Absent. { Present | Absent }.
* **[String] StandardOutputPath** _(Write)_: The file path to which to write the standard output from the processes. Any existing file at this file path will be overwritten. This property cannot be specified at the same time as Credential when running the processes as a local user.
* **[String] StandardErrorPath** _(Write)_: The file path to which to write the standard error output from the processes. Any existing file at this file path will be overwritten.
* **[String] StandardInputPath** _(Write)_: The file path from which to receive standard input for the processes. This property cannot be specified at the same time as Credential when running the processes as a local user.
* **[String] WorkingDirectory** _(Write)_: The file path to the working directory under which to run the process. This property cannot be specified at the same time as Credential when running the processes as a local user.

#### Read-Only Properties from Get-TargetResource

* **[UInt64] PagedMemorySize** _(Read)_: The amount of paged memory, in bytes, allocated for the processes.
* **[UInt64] NonPagedMemorySize** _(Read)_: The amount of nonpaged memory, in bytes, allocated for the processes.
* **[UInt64] VirtualMemorySize** _(Read)_: The amount of virtual memory, in bytes, allocated for the processes.
* **[SInt32] HandleCount** _(Read)_: The number of handles opened by the processes.
* **[SInt32] ProcessId** _(Read)_: The unique identifier of the processes.
* **[SInt32] ProcessCount** _(Read)_: The number of instances of the given processes that are currently running.

#### Examples

* [Start multiple processes](https://github.com/PowerShell/xPSDesiredStateConfiguration/blob/dev/Examples/Sample_xProcessSet_Start.ps1)
* [Stop multiple processes](https://github.com/PowerShell/xPSDesiredStateConfiguration/blob/dev/Examples/Sample_xProcessSet_Stop.ps1)

### xService

Provides a mechanism to configure and manage Windows services.
This resource works on Nano Server.

#### Requirements

None

#### Parameters

* **[String] Name** _(Key)_: Indicates the service name. This may be different from the service's display name. To retrieve a list of all services with their names and current states, use the Get-Service cmdlet.
* **[String] Ensure** _(Write)_: Indicates whether the service is present or absent. { *Present* | Absent }.
* **[String] Path** _(Write)_: The path to the service executable file. Required when creating a service. The user account specified by BuiltInAccount or Credential must have access to this path in order to start the service.
* **[String] DisplayName** _(Write)_: The display name of the service.
* **[String] Description** _(Write)_: The description of the service.
* **[String[]] Dependencies** _(Write)_: The names of the dependencies of the service.
* **[String] BuiltInAccount** _(Write)_: The built-in account the service should start under. Cannot be specified at the same time as Credential. The user account specified by this property must have access to the service executable path defined by Path in order to start the service. { LocalService | LocalSystem | NetworkService }.
* **[PSCredential] Credential** _(Write)_: The credential of the user account the service should start under. Cannot be specified at the same time as BuiltInAccount. The user specified by this credential will automatically be granted the Log on as a Service right. The user account specified by this property must have access to the service executable path defined by Path in order to start the service.
* **[Boolean] DesktopInteract** _(Write)_: Indicates whether or not the service should be able to communicate with a window on the desktop. Must be false for services not running as LocalSystem. The default value is False.
* **[String] StartupType** _(Write)_: The startup type of the service. { Automatic | Disabled | Manual }. If StartupType is "Disabled" and Service is not installed the resource will complete as being DSC compliant.
* **[String] State** _(Write)_: The state of the service. { *Running* | Stopped | Ignore }.
* **[Uint32] StartupTimeout** _(Write)_: The time to wait for the service to start in milliseconds. Defaults to 30000 (30 seconds).
* **[Uint32] TerminateTimeout** _(Write)_: The time to wait for the service to stop in milliseconds. Defaults to 30000 (30 seconds).

#### Read-Only Properties from Get-TargetResource

None

#### Examples

* [Create a service](https://github.com/PowerShell/xPSDesiredStateConfiguration/blob/dev/Examples/Sample_xService_CreateService.ps1)
* [Delete a service](https://github.com/PowerShell/xPSDesiredStateConfiguration/blob/dev/Examples/Sample_xService_DeleteService.ps1)

### xServiceSet
Provides a mechanism to configure and manage multiple xService resources with common settings but different names.
This resource can only modify or delete existing services. It cannot create services.

#### Requirements

None

#### Parameters

* **[String[]] Name** _(Key)_: The names of the services to modify or delete. This may be different from the service's display name. To retrieve a list of all services with their names and current states, use the Get-Service cmdlet.

The following parameters will be the same for each service in the set:

* **[String] Ensure** _(Write)_: Indicates whether the services are present or absent. { *Present* | Absent }.
* **[String] BuiltInAccount** _(Write)_: The built-in account the services should start under. Cannot be specified at the same time as Credential. The user account specified by this property must have access to the service executable paths in order to start the services. { LocalService | LocalSystem | NetworkService }.
* **[PSCredential] Credential** _(Write)_: The credential of the user account the services should start under. Cannot be specified at the same time as BuiltInAccount. The user specified by this credential will automatically be granted the Log on as a Service right. The user account specified by this property must have access to the service executable paths in order to start the services.
* **[String] StartupType** _(Write)_: The startup type of the services. { Automatic | Disabled | Manual }.
* **[String] State** _(Write)_: The state the services. { *Running* | Stopped | Ignore }.

#### Read-Only Properties from Get-TargetResource

None

#### Examples

* [Ensure that multiple services are running](https://github.com/PowerShell/xPSDesiredStateConfiguration/blob/dev/Examples/Sample_xServiceSet_StartServices.ps1)
* [Set multiple services to run under the built-in account LocalService](https://github.com/PowerShell/xPSDesiredStateConfiguration/blob/dev/Examples/Sample_xServiceSet_BuiltInAccount.ps1)

### xRemoteFile

* **DestinationPath**: Path where the remote file should be downloaded. Required.
* **Uri**: URI of the file which should be downloaded. It must be a HTTP, HTTPS or FILE resource. Required.
* **UserAgent**: User agent for the web request. Optional.
* **Headers**: Headers of the web request. Optional.
* **Credential**: Specifies credential of a user which has permissions to send the request. Optional.
* **MatchSource**: Determines whether the remote file should be re-downloaded if file in the DestinationPath was modified locally. Optional.
* **TimeoutSec**: Specifies how long the request can be pending before it times out. Optional.
* **Proxy**: Uses a proxy server for the request, rather than connecting directly to the Internet resource. Should be the URI of a network proxy server (e.g 'http://10.20.30.1'). Optional.
* **ProxyCredential**: Specifies a user account that has permission to use the proxy server that is specified by the Proxy parameter. Optional.
* **Ensure**: Says whether DestinationPath exists on the machine. It's a read only property.

### xPackage

* **Ensure**: Ensures that the package is **Present** or **Absent**.
* **Name**: The name of the package.
* **Path**: The source path of the package.
* **ProductId**: The product ID of the package (usually a GUID).
* **Arguments**: Command line arguments passed on the installation command line.
    - When installing MSI packages, the `/quiet` and `/norestart` arguments are automatically applied.
* **Credential**: PSCredential needed to access Path.
* **ReturnCode**: An array of return codes that are returned after a successful installation.
* **LogPath**: The destination path of the log.
* **FileHash**: The hash that should match the hash of the package file.
* **HashAlgorithm**: The algorithm to use to get the hash of the package file.
    - Supported values: SHA1, SHA256, SHA384, SHA512, MD5, RIPEMD160
* **SignerSubject**: The certificate subject that should match that of the package file's signing certificate.
* **SignerThumbprint**: The certificate thumbprint that should match that of the package file's signing certificate.
* **ServerCertificateValidationCallback**: A callback function to validate the server certificate.
* **RunAsCredential**: Credential used to install the package on the local system.

### Read-Only Properties from Get-TargetResource

* **PackageDescription**: A text description of the package being installed.
* **Publisher**: Publisher's name.
* **InstalledOn**: Date of installation.
* **Size**: Size of the installation.
* **Version**: Version of the package.
* **Installed**: Is the package installed?

### xMsiPackage

Provides a mechanism to install and uninstall .msi packages.

#### Requirements

None

#### Parameters

* **[String] ProductId** _(Key)_: The identifying number used to find the package, usually a GUID.
* **[String] Path** _(Required)_: The path to the MSI file that should be installed or uninstalled.
* **[String] Ensure** _(Write)_: Specifies whether or not the MSI file should be installed or not. To install the MSI file, specify this property as Present. To uninstall the .msi file, specify this property as Absent. The default value is Present. { *Present* | Absent }.
* **[String] Arguments** _(Write)_: The arguments to be passed to the MSI package during installation or uninstallation if needed.
* **[System.Management.Automation.PSCredential] Credential** _(Write)_: The credential of a user account to be used to mount a UNC path if needed.
* **[String] LogPath** _(Write)_: The path to the log file to log the output from the MSI execution.
* **[String] FileHash** _(Write)_: The expected hash value of the MSI file at the given path.
* **[String] HashAlgorithm** _(Write)_: The algorithm used to generate the given hash value.
* **[String] SignerSubject** _(Write)_: The subject that should match the signer certificate of the digital signature of the MSI file.
* **[String] SignerThumbprint** _(Write)_: The certificate thumbprint that should match the signer certificate of the digital signature of the MSI file.
* **[String] ServerCertificateValidationCallback** _(Write)_: PowerShell code that should be used to validate SSL certificates for paths using HTTPS.
* **[System.Management.Automation.PSCredential] RunAsCredential** _(Write)_: The credential of a user account under which to run the installation or uninstallation of the MSI package.

#### Read-Only Properties from Get-TargetResource

* **[String] Name** _(Read)_: The display name of the MSI package.
* **[String] InstallSource** _(Read)_: The path to the MSI package.
* **[String] InstalledOn** _(Read)_: The date that the MSI package was installed on or serviced on, whichever is later.
* **[UInt32] Size** _(Read)_: The size of the MSI package in MB.
* **[String] Version** _(Read)_: The version number of the MSI package.
* **[String] PackageDescription** _(Read)_: The description of the MSI package.
* **[String] Publisher** _(Read)_: The publisher of the MSI package.

#### Examples

* [Install the MSI file with the given ID at the given Path](https://github.com/PowerShell/xPSDesiredStateConfiguration/blob/dev/Examples/Sample_xMsiPackage_InstallPackageFromFile.ps1)
* [Uninstall the MSI file with the given ID at the given Path](https://github.com/PowerShell/xPSDesiredStateConfiguration/blob/dev/Examples/Sample_xMsiPackage_UninstallPackageFromFile.ps1)
* [Install the MSI file with the given ID at the given HTTP URL](https://github.com/PowerShell/xPSDesiredStateConfiguration/blob/dev/Examples/Sample_xMsiPackage_InstallPackageFromHttp.ps1)
* [Uninstall the MSI file with the given ID at the given HTTPS URL](https://github.com/PowerShell/xPSDesiredStateConfiguration/blob/dev/Examples/Sample_xMsiPackage_UnstallPackageFromHttps.ps1)

### xFileUpload

* **DestinationPath**: Path where the local file should be uploaded.
* **SourcePath**: Path to the local file which should be uploaded.
* **Credential**: PSCredential for the user with access to DestinationPath.
* **CertificateThumbprint**: Thumbprint of the certificate which should be used for encryption/decryption.

### xEnvironment

Provides a mechanism to configure and manage environment variables for a machine or process.

#### Requirements

None

#### Parameters

* **[String] Name** _(Key)_: The name of the environment variable to create, modify, or remove.
* **[String] Value** _(Write)_: The desired value for the environment variable. The default value is an empty string which either indicates that the variable should be removed entirely or that the value does not matter when testing its existence.
* **[String] Ensure** _(Write)_: Specifies if the environment varaible should exist. { *Present* | Absent }.
* **[Boolean] Path** _(Write)_: Indicates whether or not the environment variable is a path variable. If the variable being configured is a path variable, the value provided will be appended to or removed from the existing value, otherwise the existing value will be replaced by the new value. The default value is False.
* **[String[]] Target** _(Write)_: Indicates the target where the environment variable should be set. { Process | Machine | *Process, Machine* }.

#### Read-Only Properties from Get-TargetResource

None

#### Examples

* [Create a non-path environment variable](https://github.com/PowerShell/xPSDesiredStateConfiguration/blob/dev/Examples/Sample_xEnvironment_CreateNonPathVariable.ps1)
* [Create or update a path environment variable](https://github.com/PowerShell/xPSDesiredStateConfiguration/blob/dev/Examples/Sample_xEnvironment_CreatePathVariable.ps1)
* [Remove an environment variable](https://github.com/PowerShell/xPSDesiredStateConfiguration/blob/dev/Examples/Sample_xEnvironment_Remove.ps1)

### xScript

Provides a mechanism to run PowerShell script blocks on a target node.
This resource works on Nano Server.

#### Requirements

None

#### Parameters

* **[String] GetScript** _(Key)_: A string that can be used to create a PowerShell script block that retrieves the current state of the resource. This script block runs when the Get-DscConfiguration cmdlet is called. This script block should return a hash table containing one key named Result with a string value.
* **[String] SetScript** _(Key)_: A string that can be used to create a PowerShell script block that sets the resource to the desired state. This script block runs conditionally when the Start-DscConfiguration cmdlet is called. The TestScript script block will run first. If the TestScript block returns False, this script block will run. If the TestScript block returns True, this script block will not run. This script block should not return.
* **[String] TestScript** _(Key)_: A string that can be used to create a PowerShell script block that validates whether or not the resource is in the desired state. This script block runs when the Start-DscConfiguration cmdlet is called or when the Test-DscConfiguration cmdlet is called. This script block should return a boolean with True meaning that the resource is in the desired state and False meaning that the resource is not in the desired state.
* **[PSCredential] Credential** _(Write)_: The credential of the user account to run the script under if needed.

#### Read-Only Properties from Get-TargetResource

* **[String] Result** _(Read)_: The result from the GetScript script block.

#### Examples

* [Create a file with content through xScript](https://github.com/PowerShell/xPSDesiredStateConfiguration/blob/dev/Examples/Sample_xScript.ps1)

### xRegistry

Provides a mechanism to manage registry keys and values on a target node.

#### Requirements

None

#### Parameters

* **[String] Key** _(Key)_: The path of the registry key to add, modify, or remove. This path must include the registry hive/drive (e.g. HKEY_LOCAL_MACHINE, HKLM:).
* **[String] ValueName** _(Key)_: The name of the registry value. To add or remove a registry key, specify this property as an empty string without specifying ValueType or ValueData. To modify or remove the default value of a registry key, specify this property as an empty string while also specifying ValueType or ValueData.
* **[String] Ensure** _(Write)_: Specifies whether or not the registry key or value should exist. To add or modify a registry key or value, set this property to Present. To remove a registry key or value, set this property to Absent. { *Present* | Absent }.
* **[String] ValueData** _(Write)_: The data the specified registry key value should have as a string or an array of strings (MultiString only).
* **[String] ValueType** _(Write)_: The type the specified registry key value should have. { *String* | Binary | DWord | QWord | MultiString | ExpandString }
* **[Boolean] Hex** _(Write)_: Specifies whether or not the specified DWord or QWord registry key data is provided in a hexadecimal format. Not valid for types other than DWord and QWord. The default value is $false.
* **[Boolean] Force** _(Write)_: Specifies whether or not to overwrite the specified registry key value if it already has a value or whether or not to delete a registry key that has subkeys. The default value is $false.

#### Read-Only Properties from Get-TargetResource

None

#### Examples

* [Add a registry key](https://github.com/PowerShell/xPSDesiredStateConfiguration/blob/dev/Examples/Sample_xRegistryResource_AddKey.ps1)
* [Add or modify a registry key value](https://github.com/PowerShell/xPSDesiredStateConfiguration/blob/dev/Examples/Sample_xRegistryResource_AddOrModifyValue.ps1)
* [Remove a registry key value](https://github.com/PowerShell/xPSDesiredStateConfiguration/blob/dev/Examples/Sample_xRegistryResource_RemoveValue.ps1)
* [Remove a registry key](https://github.com/PowerShell/xPSDesiredStateConfiguration/blob/dev/Examples/Sample_xRegistryResource_RemoveKey.ps1)

### xUser

Provides a mechanism to manage local users on a target node.

#### Requirements

None

#### Parameters

* **[String] UserName** _(Key)_: Indicates the account name for which you want to ensure a specific state.
* **[String] Description** _(Write)_: Indicates the description you want to use for the user account.
* **[Boolean] Disabled** _(Write)_: Indicates if the account is enabled. Set this property to $true to ensure that this account is disabled, and set it to $false to ensure that it is enabled.
   - Suported values: $true, $false
   - Default value: $false
* **[String] Ensure** _(Write)_: Ensures that the feature is present or absent.
   - Supported values: Present, Absent
   - Default Value: Present
* **[String] FullName** _(Write)_: Represents a string with the full name you want to use for the user account.
* **[PSCredential] Password** _(Write)_: Indicates the password you want to use for this account.
* **[Boolean] PasswordChangeNotAllowed** _(Write)_: Indicates if the user can change the password. Set this property to $true to ensure that the user cannot change the password, and set it to $false to allow the user to change the password.
   - Suported values: $true, $false
   - Default value: $false
* **[Boolean] PasswordChangeRequired** _(Write)_: Indicates if the user must change the password at the next sign in. Set this property to $true if the user must change the password.
   - Suported values: $true, $false
   - Default value: $true
* **[Boolean] PasswordNeverExpires** _(Write)_: Indicates if the password will expire. To ensure that the password for this account will never expire, set this property to $true, and set it to $false if the password will expire.
   - Suported values: $true, $false
   - Default value: $false
   
#### Examples

* [Create a new User](https://github.com/PowerShell/xPSDesiredStateConfiguration/blob/dev/Examples/Sample_xUser_CreateUser.ps1)

### xWindowsFeature

Provides a mechanism to install or uninstall Windows roles or features on a target node.

#### Requirements

* Target machine must be running Windows Server 2008 or later.
* Target machine must have access to the DISM PowerShell module.
* Target machine must have access to the ServerManager module.

#### Parameters

* **[String] Name** _(Key)_: Indicates the name of the role or feature that you want to ensure is added or removed. This is the same as the Name property from the Get-WindowsFeature cmdlet, and not the display name of the role or feature.
* **[PSCredential] Credential** _(Write)_: Indicates the credential to use to add or remove the role or feature if needed.
* **[String] Ensure** _(Write)_: Specifies whether the feature should be installed (Present) or uninstalled (Absent) { *Present* | Absent }.
* **[Boolean] IncludeAllSubFeature** _(Write)_: Set this property to $true to ensure the state of all required subfeatures with the state of the feature you specify with the Name property. The default value is $false.
* **[String] LogPath** _(Write)_: Indicates the path to a log file to log the operation.

#### Read-Only Properties from Get-TargetResource

* **[String] DisplayName** _(Read)_: The display name of the retrieved role or feature.

#### Examples

* [Install or uninstall a Windows feature](https://github.com/PowerShell/xPSDesiredStateConfiguration/blob/dev/Examples/Sample_xWindowsFeature.ps1)

### xWindowsFeatureSet

Provides a mechanism to configure and manage multiple xWindowsFeature resources on a target node.

#### Requirements

* Target machine must be running Windows Server 2008 or later.
* Target machine must have access to the DISM PowerShell module.
* Target machine must have access to the ServerManager module.

#### Parameters

* **[String] Name** _(Key)_: The names of the roles or features to install or uninstall. This may be different from the display name of the feature/role. To retrieve the names of features/roles on a machine use the Get-WindowsFeature cmdlet.
* **[String] Ensure** _(Write)_: Specifies whether the feature should be installed or uninstalled. To install features, set this property to Present. To uninstall features, set this property to Absent. { Present | Absent }.
* **[Boolean] IncludeAllSubFeature** _(Write)_: Specifies whether or not all subfeatures should be installed or uninstalled alongside the specified roles or features. If this property is true and Ensure is set to Present, all subfeatures will be installed. If this property is false and Ensure is set to Present, subfeatures will not be installed or uninstalled. If Ensure is set to Absent, all subfeatures will be uninstalled.
* **[PSCredential] Credential** _(Write)_: The credential of the user account under which to install or uninstall the roles or features.
* **[String] LogPath** _(Write)_: The custom file path to which to log this operation. If not passed in, the default log path will be used (%windir%\logs\ServerManager.log).

#### Read-Only Properties from Get-TargetResource

* **[String] DisplayName** _(Read)_: The display names of the retrieved roles or features.

#### Examples

* [Install multiple Windows features](https://github.com/PowerShell/xPSDesiredStateConfiguration/blob/dev/Examples/Sample_xWindowsFeatureSet_Install.ps1)
* [Uninstall multiple Windows features](https://github.com/PowerShell/xPSDesiredStateConfiguration/blob/dev/Examples/Sample_xWindowsFeatureSet_Uninstall.ps1)

### xWindowsOptionalFeature

Provides a mechanism to enable or disable optional features on a target node.
This resource works on Nano Server.

#### Requirements

* Target machine must be running a Windows client operating system, Windows Server 2012 or later, or Nano Server.
* Target machine must have access to the DISM PowerShell module.

#### Parameters

* **[String] Name** _(Key)_: The name of the Windows optional feature to enable or disable.
* **[String] Ensure** _(Write)_: Specifies whether the feature should be enabled or disabled. To enable the feature, set this property to Present. To disable the feature, set the property to Absent. The default value is Present. { *Present* | Absent }.
* **[Boolean] RemoveFilesOnDisable** _(Write)_: Specifies that all files associated with the feature should be removed if the feature is being disabled.
* **[Boolean] NoWindowsUpdateCheck** _(Write)_: Specifies whether or not DISM contacts Windows Update (WU) when searching for the source files to enable the feature. If $true, DISM will not contact WU.
* **[String] LogPath** _(Write)_: The path to the log file to log this operation. There is no default value, but if not set, the log will appear at %WINDIR%\Logs\Dism\dism.log.
* **[String] LogLevel** _(Write)_: The maximum output level to show in the log. ErrorsOnly will log only errors. ErrorsAndWarning will log only errors and warnings. ErrorsAndWarningAndInformation will log errors, warnings, and debug information). The default value is "ErrorsAndWarningAndInformation".  { ErrorsOnly | ErrorsAndWarning | *ErrorsAndWarningAndInformation* }.

#### Read-Only Properties from Get-TargetResource

* **[String[]] CustomProperties** _(Read)_: The custom properties retrieved from the Windows optional feature as an array of strings.
* **[String] Description** _(Read)_: The description retrieved from the Windows optional feature.
* **[String] DisplayName** _(Read)_: The display name retrieved from the Windows optional feature.

#### Examples

* [Enable the specified windows optional feature and output logs to the specified path](https://github.com/PowerShell/xPSDesiredStateConfiguration/blob/dev/Examples/Sample_xWindowsOptionalFeature.ps1)

### xWindowsOptionalFeatureSet

Provides a mechanism to configure and manage multiple xWindowsOptionalFeature resources on a target node.
This resource works on Nano Server.

#### Requirements

* Target machine must be running a Windows client operating system, Windows Server 2012 or later, or Nano Server.
* Target machine must have access to the DISM PowerShell module.

#### Parameters

* **[String[]] Name** _(Key)_: The names of the Windows optional features to enable or disable.

The following parameters will be the same for each Windows optional feature in the set:

* **[String] Ensure** _(Write)_: Specifies whether the Windows optional features should be enabled or disabled. To enable the features, set this property to Present. To disable the features, set this property to Absent. { Present | Absent }.
* **[Boolean] RemoveFilesOnDisable** _(Write)_: Specifies whether or not to remove the files associated with the Windows optional features when they are disabled.
* **[Boolean] NoWindowsUpdateCheck** _(Write)_: Specifies whether or not DISM should contact Windows Update (WU) when searching for the source files to restore Windows optional features on an online image.
* **[String] LogPath** _(Write)_: The file path to which to log the operation.
* **[String] LogLevel** _(Write)_: The level of detail to include in the log. { ErrorsOnly | ErrorsAndWarning | ErrorsAndWarningAndInformation }.

#### Read-Only Properties from Get-TargetResource

None

#### Examples

* [Enable multiple features](https://github.com/PowerShell/xPSDesiredStateConfiguration/blob/dev/Examples/Sample_xWindowsOptionalFeatureSet_Enable.ps1)
* [Disable multiple features](https://github.com/PowerShell/xPSDesiredStateConfiguration/blob/dev/Examples/Sample_xWindowsOptionalFeatureSet_Disable.ps1)

### xWindowsPackageCab
Provides a mechanism to install or uninstall a package from a windows cabinet (cab) file on a target node.
This resource works on Nano Server.

#### Requirements

* Target machine must have access to the DISM PowerShell module

#### Parameters

* **[String] Name** _(Key)_: The name of the package to install or uninstall.
* **[String] Ensure** _(Required)_: Specifies whether the package should be installed or uninstalled. To install the package, set this property to Present. To uninstall the package, set the property to Absent. { *Present* | Absent }.
* **[String] SourcePath** _(Required)_: The path to the cab file to install or uninstall the package from.
* **[String] LogPath** _(Write)_: The path to a file to log the operation to. There is no default value, but if not set, the log will appear at %WINDIR%\Logs\Dism\dism.log.

#### Read-Only Properties from Get-TargetResource

None

#### Examples

* [Install a cab file with the given name from the given path](https://github.com/PowerShell/xPSDesiredStateConfiguration/blob/dev/Examples/Sample_xWindowsPackageCab.ps1)

## Functions

### Publish-ModuleToPullServer

Publishes a 'ModuleInfo' object(s) to the pullserver module repository or user provided path. It accepts its input from a pipeline so it can be used in conjunction with Get-Module as Get-Module <ModuleName> | Publish-Module

### Publish-MOFToPullServer

Publishes a 'FileInfo' object(s) to the pullserver configuration repository. It accepts FileInfo input from a pipeline so it can be used in conjunction with Get-ChildItem .*.mof | Publish-MOFToPullServer

## Versions

### Unreleased

<<<<<<< HEAD
* xDSCWebService:
    * Added setting of enhanced security
    * Cleaned up Examples
    * Cleaned up pull server verification test
* xProcess:
    * Fixed PSSA issues
    * Corrected most style guideline issues
* xPSSessionConfiguration:
    * Fixed PSSA and style issues
    * Renamed internal functions to follow verb-noun formats
    * Decorated all functions with comment-based help
* xRegistry:
    * Fixed PSSA and style issues
    * Renamed internal functions to follow verb-noun format
    * Decorated all functions with comment-based help
    * Merged with in-box Registry
    * Fixed registry key and value removal
    * Added unit tests
* xRemoteFile:
    * Remove progress bar for file download
* xService:
    * Added descriptions to MOF file.
    * Added additional details to parameters in Readme.md in a format that can be generated from the MOF.
    * Added DesktopInteract parameter.
    * Added standard help headers to *-TargetResource functions.
    * Changed indent/format of all function help headers to be consistent.
    * Fixed line length violations.
    * Changed localization code so only a single copy of localization strings are required.
    * Removed localization strings from inside module file.
    * Updated unit tests to use standard test enviroment configuration and header.
    * Recreated unit tests to be non-destructive.
    * Created integration tests.
    * Allowed service to be restarted immediately rather than wait for next LCM run.
    * Changed helper function names to valid verb-noun format.
    * Removed New-TestService function from MSFT_xServiceResource.TestHelper.psm1 because it should not be used.
    * Fixed error calling Get-TargetResource when service does not exist.
    * Fixed bug with Get-TargetResource returning StartupType 'Auto' instead of 'Automatic'.
    * Converted to HQRM standards.
    * Removed obfuscation of exception in Get-Win32ServiceObject function.
    * Fixed bug where service start mode would be set to auto when it already was set to auto.
    * Fixed error message content when start mode can not be changed.
    * Removed shouldprocess from functions as not required.
    * Optimized Test-TargetResource and Set-TargetResource by removing repeated calls to Get-Service and Get-CimInstance.
    * Added integration test for testing changes to additional service properties as well as changing service binary path.
    * Modified Set-TargetResource so that newly created service created with minimal properties and then all additional properties updated (simplification of code).
    * Added support for changing Service Description and DisplayName parameters.
    * Fixed bug when changing binary path of existing service.
* Removed test log output from repo.
* xDSCWebService:
    * Added setting of enhanced security
    * Cleaned up Examples
    * Cleaned up pull server verification test
* xWindowsOptionalFeature:
    * Cleaned up resource (PSSA issues, formatting, etc.)
    * Added example script
    * Added integration test
    * BREAKING CHANGE: Removed the unused Source parameter
    * Updated to a high quality resource
* Removed test log output from repo.
* Removed the prefix MSFT_ from all files and folders of the composite resources in this module
because they were unavailable to Get-DscResource and Import-DscResource.
    * xFileUpload
    * xGroupSet
    * xProcessSet
    * xServiceSet
    * xWindowsFeatureSet
    * xWindowsOptionalFeatureSet

### 3.13.0.0

* Converted appveyor.yml to install Pester from PSGallery instead of from Chocolatey.
* Updated appveyor.yml to use the default image.
* Merged xPackage with in-box Package resource and added tests.
* xPackage: Re-implemented parameters for installation check from registry key value.
* xGroup:
    * Fixed Verbose output in Get-MembersAsPrincipals function.
    * Fixed bug when credential parameter passed does not contain local or domain context.
    * Fixed logic bug in MembersToInclude and MembersToExclude.
    * Fixed bug when trying to include the built-in Administrator in Members.
    * Fixed bug where Test-TargetResource would check for members when none specified.
    * Fix bug in Test-TargetResourceOnFullSKU function when group being set to a single member.
    * Fix bug in Set-TargetResourceOnFullSKU function when group being set to a single member.
    * Fix bugs in Assert-GroupNameValid to throw correct exception.
* xService
    * Updated xService resource to allow empty string for Description parameter.
* Merged xProcess with in-box Process resource and added tests.
* Fixed PSSA issues in xPackageResource.

### 3.12.0.0

* Removed localization for now so that resources can run on non-English systems.

### 3.11.0.0

* xRemoteFile: Added parameters:
                - TimeoutSec
                - Proxy
                - ProxyCredential
               Added unit tests.
               Corrected Style Guidelines issues.
               Added Localization support.
               URI parameter supports File://.
               Get-TargetResource returns URI parameter.
               Fixed logging of error message reported when download fails.
               Added new example Sample_xRemoteFileUsingProxy.ps1.
* Examples: Fixed missing newline at end of PullServerSetupTests.ps1.
* xFileUpload: Added PSSA rule suppression attribute.
* xPackageResource: Removed hardcoded ComputerName 'localhost' parameter from Get-WMIObject to eliminate PSSA rule violation. The parameter is not required.
* Added .gitignore to prevent DSCResource.Tests from being commited to repo.
* Updated AppVeyor.yml to use WMF 5 build OS so that latest test methods work.
* Updated xWebService resource to not deploy Devices.mdb if esent provider is used
* Fixed $script:netsh parameter initialization in xWebService resource that was causing CIM exception when EnableFirewall flag was specified.
* xService:
    - Fixed a bug where, despite no state specified in the config, the resource test returns false if the service is not running
    - Fixed bug in which Automatice StartupType did not match the 'Auto' StartMode in Test-TargetResource.
* xPackage: Fixes bug where CreateCheckRegValue was not being removed when uninstalling packages
* Replaced New-NetFirewallRule cmdlets with netsh as this cmdlet is not available by default on some downlevel OS such as Windows 2012 R2 Core.
* Added the xEnvironment resource
* Added the xWindowsFeature resource
* Added the xScript resource
* Added the xUser resource
* Added the xGroupSet resource
* Added the xProcessSet resource
* Added the xServiceSet resource
* Added the xWindowsFeatureSet resource
* Added the xWindowsOptionalFeatureSet resource
* Merged the in-box Service resource with xService and added tests for xService
* Merged the in-box Archive resource with xArchive and added tests for xArchive
* Merged the in-box Group resource with xGroup and added tests for xGroup

### 3.10.0.0

* **Publish-ModuleToPullServer**
* **Publish-MOFToPullServer**

### 3.9.0.0

* Added more information how to use Publish-DSCModuleAndMof cmdlet and samples
* Removed compliance server samples

### 3.8.0.0

* Added Pester tests to validate pullserver deployement.
* Removed Compliance Server deployment from xWebservice resource. Fixed database provider selection issue depending on OS flavor
* Added Publish-DSCModuleAndMof cmdlet to package DSC modules and mof and publish them on DSC enterprise pull server
* xRemoteFile resource: Added size verification in cache

### 3.7.0.0

* xService:
    - Fixed a bug where 'Dependencies' property was not picked up and caused exception when set.
* xWindowsOptionalFeature:
    - Fixed bug where Test-TargetResource method always failed.
    - Added support for Windows Server 2012 (and later) SKUs.
* Added xRegistry resource

### 3.6.0.0
* Added CreateCheckRegValue parameter to xPackage resource
* Added MatchSource parameter to xRemoteFile resource

### 3.5.0.0

* MSFT_xPackageResource: Added ValidateSet to Get/Set/Test-TargetResource to match MSFT_xPackageResource.schema.mof
* Fixed bug causing xService to throw error when service already exists
* Added StartupTimeout to xService resource
* Removed UTF8 BOM
* Added code for pull server removal

### 3.4.0.0

* Added logging inner exception messages in xArchive and xPackage resources
* Fixed hash calculation in Get-CacheEntry
* Fixed issue with PSDSCComplianceServer returning HTTP Error 401.2


### 3.3.0.0

* Add support to xPackage resource for checking different registry hives
* Added support for new registration properties in xDscWebService resource

### 3.2.0.0

* xArchive:
    - Fix problems with file names containing square brackets.
* xDSCWebService:
    - Fix default culture issue.
* xPackage:
    - Security enhancements.

### 3.0.3.4

* Multiple issues addressed
    - Corrected output type for Set- and Test-TargetResource functions in xWebSite, xPackage, xArchive, xGroup, xProcess, xService
    - xRemoteFile modified to support creating a directory that does not exist when specified, ensuring idempotency.
    Also improved error messages.
    - xDSCWebService updated so that Get-TargetResource returns the OData Endpoint URL correctly.
    - In xWindowsOptionalFeature, fixed Test-TargetResource issue requiring Ensure = True.
        + Note: this change requires the previous Ensure values of Enable and Disable to change to Present and Absent

### 3.0.2.0

* Adding following resources:
    * xGroup

### 3.0.1.0

* Adding following resources:
    * xFileUpload

### 2.0.0.0

* Adding following resources:
    * xWindowsProcess
    * xService
    * xRemoteFile
    * xPackage

### 1.1.0.0

* Fix to remove and recreate the SSL bindings when performing a new HTTPS IIS Endpoint setup.
* Fix in the resource module to consume WebSite Name parameter correctly

### 1.0.0.0

* Initial release with the following resources:
    * DscWebService

## Examples
### Change the name and the workgroup name

This configuration will set a machine name and change its workgroup.

### Switch from a workgroup to a domain

This configuration sets the machine name and joins a domain.
Note: this requires a credential.

### Change the name while staying on the domain

This example will change the machines name while remaining on the domain.
Note: this requires a credential.

### Change the name while staying on the workgroup

This example will change a machine's name while remaining on the workgroup.

### Switch from a domain to a workgroup

This example switches the computer from a domain to a workgroup.
Note: this requires a credential.

### Download file from URI, specifying headers and user agent

This configuration will download a file from a specific URI to DestinationPath.
The web request will contain specific headers and will be sent using a specified user agent.

### Upload file to an SMB share

This configuration will upload a file from SourcePath to the remote DestinationPath.
Username and password will be used to access the DestinationPath.

### Sample1.ps1 installs a package that uses an .exe file

This configuration will install a .exe package, verifying the package using the package name.

### Sample1.ps2 installs a package that uses an .exe file

This configuration will install a .exe package and verify the package using the product ID and package name.

### Sample1.ps3 installs a package that uses an .msi file.

This configuration will install a .msi package and verify the package using the product ID and package name and requires credentials to read the share and install the package.

### Sample1.ps4 installs a package that uses an .exe file

This configuration will install a .exe package and verify the package using the product ID and package name and requires credentials to read the share and install the package. It also uses custom registry values to check for the package presence.

### Validate pullserver deployement.
If Sample_xDscWebService.ps1 is used to setup a DSC pull and reporting endpoint, the service endpoint can be validated by performing Invoke-WebRequest -URI http://localhost:8080/PSDSCPullServer.svc/$metadata in Powershll or http://localhost:8080/PSDSCPullServer.svc/ when using InternetExplorer.

[Pullserver Validation Pester Tests](Examples/PullServerDeploymentVerificationTest)
=======
### 8.0.0.0

* xDSCWebService
    * BREAKING CHANGE: The Pull Server will now run in a 64 bit IIS process by default. Enable32BitAppOnWin64 needs to be set to TRUE for the Pull Server to run in a 32 bit process.

### 7.0.0.0

* xService
    * BREAKING CHANGE: The service will now return as compliant if the service is not installed and the StartupType is set to Disabled regardless of the value of the Ensure property.
* Fixed misnamed certificate thumbprint variable in example Sample_xDscWebServiceRegistrationWithSecurityBestPractices

### 6.4.0.0

* xGroup:
    * Added updates from PSDscResources:
        * Added support for domain based group members on Nano server

### 6.3.0.0

* xDSCWebService
    * Fixed an issue where all 64bit IIS application pools stop working after installing DSC Pull Server, because IISSelfSignedCertModule(32bit) module was registered without bitness32 precondition.

### 6.2.0.0

* xMsiPackage:
    * Created high quality MSI package manager resource 
* xArchive:
    * Fixed a minor bug in the unit tests where sometimes the incorrect DateTime format was used.
* xWindowsFeatureSet:
    * Had the wrong parameter name in one test case.

### 6.1.0.0

* Moved DSC pull server setup tests to DSCPullServerSetup folder for new common tests
* xArchive:
    * Updated the resource to be a high quality resource
    * Transferred the existing "unit" tests to integration tests
    * Added unit and end-to-end tests
    * Updated documentation and examples
* xUser
    * Fixed error handling in xUser
* xRegistry
    * Fixed bug where an error was thrown when running Get-DscConfiguration if the registry key already existed
* Updated Test-IsNanoServer cmdlet to properly test for a Nano server rather than the core version of PowerShell

### 6.0.0.0

* xEnvironment
    * Updated resource to follow HQRM guidelines.
    * Added examples.
    * Added unit and end-to-end tests.
    * Significantly cleaned the resource.
    * Minor Breaking Change where the resource will now throw an error if no value is provided, Ensure is set to present, and the variable does not exist, whereas before it would create an empty registry key on the machine in this case (if this is the desired outcome then use the Registry resource).
    * Added a new Write property 'Target', which specifies whether the user wants to set the machine variable, the process variable, or both (previously it was setting both in most cases).  
* xGroup:
    * Group members in the "NT Authority", "BuiltIn" and "NT Service" scopes should now be resolved without an error. If you were seeing the errors "Exception calling ".ctor" with "4" argument(s): "Server names cannot contain a space character."" or "Exception calling ".ctor" with "2" argument(s): "Server names cannot contain a space character."", this fix should resolve those errors. If you are still seeing one of the errors, there is probably another local scope we need to add. Please let us know.
    * The resource will no longer attempt to resolve group members if Members, MembersToInclude, and MembersToExclude are not specified.

### 5.2.0.0

* xWindowsProcess
    * Minor updates to integration tests because one of the tests was flaky.
* xRegistry:
    * Added support for forward slashes in registry key names. This resolves issue [#285](https://github.com/PowerShell/xPSDesiredStateConfiguration/issues/285).

### 5.1.0.0

* xWindowsFeature:
    * Added Catch to ignore RuntimeException when importing ServerManager module. This resolves issue [#69](https://github.com/PowerShell/xPSDesiredStateConfiguration/issues/69).
    * Updated unit tests.
* xPackage:
    * No longer checks for package installation when a reboot is required. This resolves issue [#52](https://github.com/PowerShell/xPSDesiredStateConfiguration/issues/52).
    * Ensures a space is added to MSI installation arguments. This resolves issue [#195](https://github.com/PowerShell/xPSDesiredStateConfiguration/issues/195).
    * Adds RunAsCredential parameter to permit installing packages with specific user account. This resolves issue [#221](https://github.com/PowerShell/xPSDesiredStateConfiguration/issues/221).
    * Fixes null verbose log output error. This resolves issue [#224](https://github.com/PowerShell/xPSDesiredStateConfiguration/issues/224).
* xDSCWebService
    * Fixed issue where resource would fail to read redirection.config file. This resolves issue [#191] (https://github.com/PowerShell/xPSDesiredStateConfiguration/issues/191)
* xArchive
    * Fixed issue where resource would throw exception when file name contains brackets. This resolves issue [#255](https://github.com/PowerShell/xPSDesiredStateConfiguration/issues/255).
* xScript
    * Cleaned resource for high quality requirements
    * Added unit tests
    * Added integration tests
    * Updated documentation and example
* ResourceSetHelper:
    * Updated common functions for all 'Set' resources.
    * Added unit tests
* xGroupSet:
    * Updated resource to use new ResouceSetHelper functions and added integration tests.
* xGroup:
    * Cleaned module imports, fixed PSSA issues, and set ErrorActionPreference to stop.
* xService:
    * Cleaned resource functions to enable StrictMode.
    * Fixed bug in which Set-TargetResource would create a service when Ensure set to Absent and Path specified.
    * Added unit tests.
    * Added integration tests for BuiltInAccount and Credential.
* xServiceSet:
    * Updated resource to use new ResouceSetHelper functions and added integration tests.
    * Updated documentation and example 
* xWindowsProcess
    * Cleaned resource as per high quality guidelines.
    * Added unit tests.
    * Added integration tests.
    * Updated documentation.
    * Updated examples.
    * Fixed bug in Get-TargetResource.
    * Added a 'Count' value to the hashtable returned by Get-TargetResource so that the user can see how many instances of the process are running.
    * Fixed bug in finding the path to the executable.
    * Changed name to be xWindowsProcess everywhere.
* xWindowsOptionalFeatureSet
    * Updated resource to use new ResouceSetHelper functions and added integration tests.
    * Updated documentation and examples
* xWindowsFeatureSet
    * Updated resource to use new ResouceSetHelper functions and added integration tests.
    * Updated documentation and examples
* xProcessSet
    * Updated resource to use new ResouceSetHelper functions and added integration tests.
    * Updated documentation and examples
* xRegistry
    * Updated resource to be high-quality
    * Fixed bug in which the user could not set a Binary registry value to 0
    * Added unit and integration tests
    * Added examples and updated documentation
    
### 5.0.0.0

* xWindowsFeature:
    * Cleaned up resource (PSSA issues, formatting, etc.)
    * Added/Updated Tests and Examples
    * BREAKING CHANGE: Removed the unused Source parameter
    * Updated to a high quality resource
* xDSCWebService:
    * Add DatabasePath property to specify a custom database path and enable multiple pull server instances on one server.
    * Rename UseUpToDateSecuritySettings property to UseSecurityBestPractices.
    * Add DisableSecurityBestPractices property to specify items that are excepted from following best practice security settings.
* xGroup:
    * Fixed PSSA issues
    * Formatting updated as per style guidelines
    * Missing comment-based help added for Get-/Set-/Test-TargetResource
    * Typos fixed in Unit test script
    * Unit test 'Get-TargetResource/Should return hashtable with correct values when group has no members' updated to handle the expected empty Members array correctly
    * Added a lot of unit tests
    * Cleaned resource
* xUser:
    * Fixed PSSA/Style violations
    * Added/Updated Tests and Examples
* Added xWindowsPackageCab
* xService:
    * Fixed PSSA/Style violations
    * Updated Tests
    * Added 'Ignore' state

### 4.0.0.0

* xDSCWebService:
    * Added setting of enhanced security
    * Cleaned up Examples
    * Cleaned up pull server verification test
* xProcess:
    * Fixed PSSA issues
    * Corrected most style guideline issues
* xPSSessionConfiguration:
    * Fixed PSSA and style issues
    * Renamed internal functions to follow verb-noun formats
    * Decorated all functions with comment-based help
* xRegistry:
    * Fixed PSSA and style issues
    * Renamed internal functions to follow verb-noun format
    * Decorated all functions with comment-based help
    * Merged with in-box Registry
    * Fixed registry key and value removal
    * Added unit tests
* xService:
    * Added descriptions to MOF file.
    * Added additional details to parameters in Readme.md in a format that can be generated from the MOF.
    * Added DesktopInteract parameter.
    * Added standard help headers to *-TargetResource functions.
    * Changed indent/format of all function help headers to be consistent.
    * Fixed line length violations.
    * Changed localization code so only a single copy of localization strings are required.
    * Removed localization strings from inside module file.
    * Updated unit tests to use standard test enviroment configuration and header.
    * Recreated unit tests to be non-destructive.
    * Created integration tests.
    * Allowed service to be restarted immediately rather than wait for next LCM run.
    * Changed helper function names to valid verb-noun format.
    * Removed New-TestService function from MSFT_xServiceResource.TestHelper.psm1 because it should not be used.
    * Fixed error calling Get-TargetResource when service does not exist.
    * Fixed bug with Get-TargetResource returning StartupType 'Auto' instead of 'Automatic'.
    * Converted to HQRM standards.
    * Removed obfuscation of exception in Get-Win32ServiceObject function.
    * Fixed bug where service start mode would be set to auto when it already was set to auto.
    * Fixed error message content when start mode can not be changed.
    * Removed shouldprocess from functions as not required.
    * Optimized Test-TargetResource and Set-TargetResource by removing repeated calls to Get-Service and Get-CimInstance.
    * Added integration test for testing changes to additional service properties as well as changing service binary path.
    * Modified Set-TargetResource so that newly created service created with minimal properties and then all additional properties updated (simplification of code).
    * Added support for changing Service Description and DisplayName parameters.
    * Fixed bug when changing binary path of existing service.
* Removed test log output from repo.
* xWindowsOptionalFeature:
    * Cleaned up resource (PSSA issues, formatting, etc.)
    * Added example script
    * Added integration test
    * BREAKING CHANGE: Removed the unused Source parameter
    * Updated to a high quality resource
* Removed test log output from repo.
* Removed the prefix MSFT_ from all files and folders of the composite resources in this module
because they were unavailable to Get-DscResource and Import-DscResource.
    * xFileUpload
    * xGroupSet
    * xProcessSet
    * xServiceSet
    * xWindowsFeatureSet
    * xWindowsOptionalFeatureSet

### 3.13.0.0

* Converted appveyor.yml to install Pester from PSGallery instead of from Chocolatey.
* Updated appveyor.yml to use the default image.
* Merged xPackage with in-box Package resource and added tests.
* xPackage: Re-implemented parameters for installation check from registry key value.
* xGroup:
    * Fixed Verbose output in Get-MembersAsPrincipals function.
    * Fixed bug when credential parameter passed does not contain local or domain context.
    * Fixed logic bug in MembersToInclude and MembersToExclude.
    * Fixed bug when trying to include the built-in Administrator in Members.
    * Fixed bug where Test-TargetResource would check for members when none specified.
    * Fix bug in Test-TargetResourceOnFullSKU function when group being set to a single member.
    * Fix bug in Set-TargetResourceOnFullSKU function when group being set to a single member.
    * Fix bugs in Assert-GroupNameValid to throw correct exception.
* xService
    * Updated xService resource to allow empty string for Description parameter.
* Merged xProcess with in-box Process resource and added tests.
* Fixed PSSA issues in xPackageResource.

### 3.12.0.0

* Removed localization for now so that resources can run on non-English systems.

### 3.11.0.0

* xRemoteFile: Added parameters:
                - TimeoutSec
                - Proxy
                - ProxyCredential
               Added unit tests.
               Corrected Style Guidelines issues.
               Added Localization support.
               URI parameter supports File://.
               Get-TargetResource returns URI parameter.
               Fixed logging of error message reported when download fails.
               Added new example Sample_xRemoteFileUsingProxy.ps1.
* Examples: Fixed missing newline at end of PullServerSetupTests.ps1.
* xFileUpload: Added PSSA rule suppression attribute.
* xPackageResource: Removed hardcoded ComputerName 'localhost' parameter from Get-WMIObject to eliminate PSSA rule violation. The parameter is not required.
* Added .gitignore to prevent DSCResource.Tests from being commited to repo.
* Updated AppVeyor.yml to use WMF 5 build OS so that latest test methods work.
* Updated xWebService resource to not deploy Devices.mdb if esent provider is used
* Fixed $script:netsh parameter initialization in xWebService resource that was causing CIM exception when EnableFirewall flag was specified.
* xService:
    - Fixed a bug where, despite no state specified in the config, the resource test returns false if the service is not running
    - Fixed bug in which Automatice StartupType did not match the 'Auto' StartMode in Test-TargetResource.
* xPackage: Fixes bug where CreateCheckRegValue was not being removed when uninstalling packages
* Replaced New-NetFirewallRule cmdlets with netsh as this cmdlet is not available by default on some downlevel OS such as Windows 2012 R2 Core.
* Added the xEnvironment resource
* Added the xWindowsFeature resource
* Added the xScript resource
* Added the xUser resource
* Added the xGroupSet resource
* Added the xProcessSet resource
* Added the xServiceSet resource
* Added the xWindowsFeatureSet resource
* Added the xWindowsOptionalFeatureSet resource
* Merged the in-box Service resource with xService and added tests for xService
* Merged the in-box Archive resource with xArchive and added tests for xArchive
* Merged the in-box Group resource with xGroup and added tests for xGroup

### 3.10.0.0

* **Publish-ModuleToPullServer**
* **Publish-MOFToPullServer**

### 3.9.0.0

* Added more information how to use Publish-DSCModuleAndMof cmdlet and samples
* Removed compliance server samples

### 3.8.0.0

* Added Pester tests to validate pullserver deployement.
* Removed Compliance Server deployment from xWebservice resource. Fixed database provider selection issue depending on OS flavor
* Added Publish-DSCModuleAndMof cmdlet to package DSC modules and mof and publish them on DSC enterprise pull server
* xRemoteFile resource: Added size verification in cache

### 3.7.0.0

* xService:
    - Fixed a bug where 'Dependencies' property was not picked up and caused exception when set.
* xWindowsOptionalFeature:
    - Fixed bug where Test-TargetResource method always failed.
    - Added support for Windows Server 2012 (and later) SKUs.
* Added xRegistry resource

### 3.6.0.0

* Added CreateCheckRegValue parameter to xPackage resource
* Added MatchSource parameter to xRemoteFile resource

### 3.5.0.0

* MSFT_xPackageResource: Added ValidateSet to Get/Set/Test-TargetResource to match MSFT_xPackageResource.schema.mof
* Fixed bug causing xService to throw error when service already exists
* Added StartupTimeout to xService resource
* Removed UTF8 BOM
* Added code for pull server removal

### 3.4.0.0

* Added logging inner exception messages in xArchive and xPackage resources
* Fixed hash calculation in Get-CacheEntry
* Fixed issue with PSDSCComplianceServer returning HTTP Error 401.2


### 3.3.0.0

* Add support to xPackage resource for checking different registry hives
* Added support for new registration properties in xDscWebService resource

### 3.2.0.0

* xArchive:
    - Fix problems with file names containing square brackets.
* xDSCWebService:
    - Fix default culture issue.
* xPackage:
    - Security enhancements.

### 3.0.3.4

* Multiple issues addressed
    - Corrected output type for Set- and Test-TargetResource functions in xWebSite, xPackage, xArchive, xGroup, xProcess, xService
    - xRemoteFile modified to support creating a directory that does not exist when specified, ensuring idempotency.
    Also improved error messages.
    - xDSCWebService updated so that Get-TargetResource returns the OData Endpoint URL correctly.
    - In xWindowsOptionalFeature, fixed Test-TargetResource issue requiring Ensure = True.
        + Note: this change requires the previous Ensure values of Enable and Disable to change to Present and Absent

### 3.0.2.0

* Adding following resources:
    * xGroup

### 3.0.1.0

* Adding following resources:
    * xFileUpload

### 2.0.0.0

* Adding following resources:
    * xWindowsProcess
    * xService
    * xRemoteFile
    * xPackage

### 1.1.0.0

* Fix to remove and recreate the SSL bindings when performing a new HTTPS IIS Endpoint setup.
* Fix in the resource module to consume WebSite Name parameter correctly

### 1.0.0.0

* Initial release with the following resources:
    * DscWebService

## Examples

### Change the name and the workgroup name

This configuration will set a machine name and change its workgroup.

### Switch from a workgroup to a domain

This configuration sets the machine name and joins a domain.
Note: this requires a credential.

### Change the name while staying on the domain

This example will change the machines name while remaining on the domain.
Note: this requires a credential.

### Change the name while staying on the workgroup

This example will change a machine's name while remaining on the workgroup.

### Switch from a domain to a workgroup

This example switches the computer from a domain to a workgroup.
Note: this requires a credential.

### Download file from URI, specifying headers and user agent

This configuration will download a file from a specific URI to DestinationPath.
The web request will contain specific headers and will be sent using a specified user agent.

### Upload file to an SMB share

This configuration will upload a file from SourcePath to the remote DestinationPath.
Username and password will be used to access the DestinationPath.

### Sample1.ps1 installs a package that uses an .exe file

This configuration will install a .exe package, verifying the package using the package name.

### Sample1.ps2 installs a package that uses an .exe file

This configuration will install a .exe package and verify the package using the product ID and package name.

### Sample1.ps3 installs a package that uses an .msi file

This configuration will install a .msi package and verify the package using the product ID and package name and requires credentials to read the share and install the package.

### Sample1.ps4 installs a package that uses an .exe file

This configuration will install a .exe package and verify the package using the product ID and package name and requires credentials to read the share and install the package. It also uses custom registry values to check for the package presence.

### Validate pullserver deployement

If Sample_xDscWebService.ps1 is used to setup a DSC pull and reporting endpoint, the service endpoint can be validated by performing Invoke-WebRequest -URI http://localhost:8080/PSDSCPullServer.svc/$metadata in PowerShell or http://localhost:8080/PSDSCPullServer.svc/ when using InternetExplorer.

[Pullserver Validation Pester Tests](DSCPullServerSetup/PullServerDeploymentVerificationTest)
>>>>>>> 7f2bf827
<|MERGE_RESOLUTION|>--- conflicted
+++ resolved
@@ -636,289 +636,6 @@
 
 ### Unreleased
 
-<<<<<<< HEAD
-* xDSCWebService:
-    * Added setting of enhanced security
-    * Cleaned up Examples
-    * Cleaned up pull server verification test
-* xProcess:
-    * Fixed PSSA issues
-    * Corrected most style guideline issues
-* xPSSessionConfiguration:
-    * Fixed PSSA and style issues
-    * Renamed internal functions to follow verb-noun formats
-    * Decorated all functions with comment-based help
-* xRegistry:
-    * Fixed PSSA and style issues
-    * Renamed internal functions to follow verb-noun format
-    * Decorated all functions with comment-based help
-    * Merged with in-box Registry
-    * Fixed registry key and value removal
-    * Added unit tests
-* xRemoteFile:
-    * Remove progress bar for file download
-* xService:
-    * Added descriptions to MOF file.
-    * Added additional details to parameters in Readme.md in a format that can be generated from the MOF.
-    * Added DesktopInteract parameter.
-    * Added standard help headers to *-TargetResource functions.
-    * Changed indent/format of all function help headers to be consistent.
-    * Fixed line length violations.
-    * Changed localization code so only a single copy of localization strings are required.
-    * Removed localization strings from inside module file.
-    * Updated unit tests to use standard test enviroment configuration and header.
-    * Recreated unit tests to be non-destructive.
-    * Created integration tests.
-    * Allowed service to be restarted immediately rather than wait for next LCM run.
-    * Changed helper function names to valid verb-noun format.
-    * Removed New-TestService function from MSFT_xServiceResource.TestHelper.psm1 because it should not be used.
-    * Fixed error calling Get-TargetResource when service does not exist.
-    * Fixed bug with Get-TargetResource returning StartupType 'Auto' instead of 'Automatic'.
-    * Converted to HQRM standards.
-    * Removed obfuscation of exception in Get-Win32ServiceObject function.
-    * Fixed bug where service start mode would be set to auto when it already was set to auto.
-    * Fixed error message content when start mode can not be changed.
-    * Removed shouldprocess from functions as not required.
-    * Optimized Test-TargetResource and Set-TargetResource by removing repeated calls to Get-Service and Get-CimInstance.
-    * Added integration test for testing changes to additional service properties as well as changing service binary path.
-    * Modified Set-TargetResource so that newly created service created with minimal properties and then all additional properties updated (simplification of code).
-    * Added support for changing Service Description and DisplayName parameters.
-    * Fixed bug when changing binary path of existing service.
-* Removed test log output from repo.
-* xDSCWebService:
-    * Added setting of enhanced security
-    * Cleaned up Examples
-    * Cleaned up pull server verification test
-* xWindowsOptionalFeature:
-    * Cleaned up resource (PSSA issues, formatting, etc.)
-    * Added example script
-    * Added integration test
-    * BREAKING CHANGE: Removed the unused Source parameter
-    * Updated to a high quality resource
-* Removed test log output from repo.
-* Removed the prefix MSFT_ from all files and folders of the composite resources in this module
-because they were unavailable to Get-DscResource and Import-DscResource.
-    * xFileUpload
-    * xGroupSet
-    * xProcessSet
-    * xServiceSet
-    * xWindowsFeatureSet
-    * xWindowsOptionalFeatureSet
-
-### 3.13.0.0
-
-* Converted appveyor.yml to install Pester from PSGallery instead of from Chocolatey.
-* Updated appveyor.yml to use the default image.
-* Merged xPackage with in-box Package resource and added tests.
-* xPackage: Re-implemented parameters for installation check from registry key value.
-* xGroup:
-    * Fixed Verbose output in Get-MembersAsPrincipals function.
-    * Fixed bug when credential parameter passed does not contain local or domain context.
-    * Fixed logic bug in MembersToInclude and MembersToExclude.
-    * Fixed bug when trying to include the built-in Administrator in Members.
-    * Fixed bug where Test-TargetResource would check for members when none specified.
-    * Fix bug in Test-TargetResourceOnFullSKU function when group being set to a single member.
-    * Fix bug in Set-TargetResourceOnFullSKU function when group being set to a single member.
-    * Fix bugs in Assert-GroupNameValid to throw correct exception.
-* xService
-    * Updated xService resource to allow empty string for Description parameter.
-* Merged xProcess with in-box Process resource and added tests.
-* Fixed PSSA issues in xPackageResource.
-
-### 3.12.0.0
-
-* Removed localization for now so that resources can run on non-English systems.
-
-### 3.11.0.0
-
-* xRemoteFile: Added parameters:
-                - TimeoutSec
-                - Proxy
-                - ProxyCredential
-               Added unit tests.
-               Corrected Style Guidelines issues.
-               Added Localization support.
-               URI parameter supports File://.
-               Get-TargetResource returns URI parameter.
-               Fixed logging of error message reported when download fails.
-               Added new example Sample_xRemoteFileUsingProxy.ps1.
-* Examples: Fixed missing newline at end of PullServerSetupTests.ps1.
-* xFileUpload: Added PSSA rule suppression attribute.
-* xPackageResource: Removed hardcoded ComputerName 'localhost' parameter from Get-WMIObject to eliminate PSSA rule violation. The parameter is not required.
-* Added .gitignore to prevent DSCResource.Tests from being commited to repo.
-* Updated AppVeyor.yml to use WMF 5 build OS so that latest test methods work.
-* Updated xWebService resource to not deploy Devices.mdb if esent provider is used
-* Fixed $script:netsh parameter initialization in xWebService resource that was causing CIM exception when EnableFirewall flag was specified.
-* xService:
-    - Fixed a bug where, despite no state specified in the config, the resource test returns false if the service is not running
-    - Fixed bug in which Automatice StartupType did not match the 'Auto' StartMode in Test-TargetResource.
-* xPackage: Fixes bug where CreateCheckRegValue was not being removed when uninstalling packages
-* Replaced New-NetFirewallRule cmdlets with netsh as this cmdlet is not available by default on some downlevel OS such as Windows 2012 R2 Core.
-* Added the xEnvironment resource
-* Added the xWindowsFeature resource
-* Added the xScript resource
-* Added the xUser resource
-* Added the xGroupSet resource
-* Added the xProcessSet resource
-* Added the xServiceSet resource
-* Added the xWindowsFeatureSet resource
-* Added the xWindowsOptionalFeatureSet resource
-* Merged the in-box Service resource with xService and added tests for xService
-* Merged the in-box Archive resource with xArchive and added tests for xArchive
-* Merged the in-box Group resource with xGroup and added tests for xGroup
-
-### 3.10.0.0
-
-* **Publish-ModuleToPullServer**
-* **Publish-MOFToPullServer**
-
-### 3.9.0.0
-
-* Added more information how to use Publish-DSCModuleAndMof cmdlet and samples
-* Removed compliance server samples
-
-### 3.8.0.0
-
-* Added Pester tests to validate pullserver deployement.
-* Removed Compliance Server deployment from xWebservice resource. Fixed database provider selection issue depending on OS flavor
-* Added Publish-DSCModuleAndMof cmdlet to package DSC modules and mof and publish them on DSC enterprise pull server
-* xRemoteFile resource: Added size verification in cache
-
-### 3.7.0.0
-
-* xService:
-    - Fixed a bug where 'Dependencies' property was not picked up and caused exception when set.
-* xWindowsOptionalFeature:
-    - Fixed bug where Test-TargetResource method always failed.
-    - Added support for Windows Server 2012 (and later) SKUs.
-* Added xRegistry resource
-
-### 3.6.0.0
-* Added CreateCheckRegValue parameter to xPackage resource
-* Added MatchSource parameter to xRemoteFile resource
-
-### 3.5.0.0
-
-* MSFT_xPackageResource: Added ValidateSet to Get/Set/Test-TargetResource to match MSFT_xPackageResource.schema.mof
-* Fixed bug causing xService to throw error when service already exists
-* Added StartupTimeout to xService resource
-* Removed UTF8 BOM
-* Added code for pull server removal
-
-### 3.4.0.0
-
-* Added logging inner exception messages in xArchive and xPackage resources
-* Fixed hash calculation in Get-CacheEntry
-* Fixed issue with PSDSCComplianceServer returning HTTP Error 401.2
-
-
-### 3.3.0.0
-
-* Add support to xPackage resource for checking different registry hives
-* Added support for new registration properties in xDscWebService resource
-
-### 3.2.0.0
-
-* xArchive:
-    - Fix problems with file names containing square brackets.
-* xDSCWebService:
-    - Fix default culture issue.
-* xPackage:
-    - Security enhancements.
-
-### 3.0.3.4
-
-* Multiple issues addressed
-    - Corrected output type for Set- and Test-TargetResource functions in xWebSite, xPackage, xArchive, xGroup, xProcess, xService
-    - xRemoteFile modified to support creating a directory that does not exist when specified, ensuring idempotency.
-    Also improved error messages.
-    - xDSCWebService updated so that Get-TargetResource returns the OData Endpoint URL correctly.
-    - In xWindowsOptionalFeature, fixed Test-TargetResource issue requiring Ensure = True.
-        + Note: this change requires the previous Ensure values of Enable and Disable to change to Present and Absent
-
-### 3.0.2.0
-
-* Adding following resources:
-    * xGroup
-
-### 3.0.1.0
-
-* Adding following resources:
-    * xFileUpload
-
-### 2.0.0.0
-
-* Adding following resources:
-    * xWindowsProcess
-    * xService
-    * xRemoteFile
-    * xPackage
-
-### 1.1.0.0
-
-* Fix to remove and recreate the SSL bindings when performing a new HTTPS IIS Endpoint setup.
-* Fix in the resource module to consume WebSite Name parameter correctly
-
-### 1.0.0.0
-
-* Initial release with the following resources:
-    * DscWebService
-
-## Examples
-### Change the name and the workgroup name
-
-This configuration will set a machine name and change its workgroup.
-
-### Switch from a workgroup to a domain
-
-This configuration sets the machine name and joins a domain.
-Note: this requires a credential.
-
-### Change the name while staying on the domain
-
-This example will change the machines name while remaining on the domain.
-Note: this requires a credential.
-
-### Change the name while staying on the workgroup
-
-This example will change a machine's name while remaining on the workgroup.
-
-### Switch from a domain to a workgroup
-
-This example switches the computer from a domain to a workgroup.
-Note: this requires a credential.
-
-### Download file from URI, specifying headers and user agent
-
-This configuration will download a file from a specific URI to DestinationPath.
-The web request will contain specific headers and will be sent using a specified user agent.
-
-### Upload file to an SMB share
-
-This configuration will upload a file from SourcePath to the remote DestinationPath.
-Username and password will be used to access the DestinationPath.
-
-### Sample1.ps1 installs a package that uses an .exe file
-
-This configuration will install a .exe package, verifying the package using the package name.
-
-### Sample1.ps2 installs a package that uses an .exe file
-
-This configuration will install a .exe package and verify the package using the product ID and package name.
-
-### Sample1.ps3 installs a package that uses an .msi file.
-
-This configuration will install a .msi package and verify the package using the product ID and package name and requires credentials to read the share and install the package.
-
-### Sample1.ps4 installs a package that uses an .exe file
-
-This configuration will install a .exe package and verify the package using the product ID and package name and requires credentials to read the share and install the package. It also uses custom registry values to check for the package presence.
-
-### Validate pullserver deployement.
-If Sample_xDscWebService.ps1 is used to setup a DSC pull and reporting endpoint, the service endpoint can be validated by performing Invoke-WebRequest -URI http://localhost:8080/PSDSCPullServer.svc/$metadata in Powershll or http://localhost:8080/PSDSCPullServer.svc/ when using InternetExplorer.
-
-[Pullserver Validation Pester Tests](Examples/PullServerDeploymentVerificationTest)
-=======
 ### 8.0.0.0
 
 * xDSCWebService
@@ -1350,5 +1067,4 @@
 
 If Sample_xDscWebService.ps1 is used to setup a DSC pull and reporting endpoint, the service endpoint can be validated by performing Invoke-WebRequest -URI http://localhost:8080/PSDSCPullServer.svc/$metadata in PowerShell or http://localhost:8080/PSDSCPullServer.svc/ when using InternetExplorer.
 
-[Pullserver Validation Pester Tests](DSCPullServerSetup/PullServerDeploymentVerificationTest)
->>>>>>> 7f2bf827
+[Pullserver Validation Pester Tests](DSCPullServerSetup/PullServerDeploymentVerificationTest)