--- conflicted
+++ resolved
@@ -2,7 +2,6 @@
 
 ## Unreleased
 
-<<<<<<< HEAD
 - Suppresses forced Verbose output in MSFT_xArchive.EndToEnd.Tests.ps1,
   MSFT_xDSCWebService.Integration.tests.ps1,
   MSFT_xPackageResource.Integration.Tests.ps1, MSFT_xRemoteFile.Tests.ps1,
@@ -10,14 +9,12 @@
   MSFT_xWindowsProcess.Integration.Tests.ps1, and
   xFileUpload.Integration.Tests.ps1.
   [issue #514](https://github.com/PowerShell/xPSDesiredStateConfiguration/issues/514)
-=======
 - Fixes issue in xGroupResource Integration tests where the tests would fail
   if the System.DirectoryServices.AccountManagement namespace was not loaded.
 - Tests\Integration\MSFT_xDSCWebService.Integration.tests.ps1:
   - Fixes issue where tests fail if a self signed certificate for DSC does not
     already exist.
     [issue #581](https://github.com/PowerShell/xPSDesiredStateConfiguration/issues/581)
->>>>>>> 065de0b4
 - Fixes all instances of the following PSScriptAnalyzer issues:
   - PSUseOutputTypeCorrectly
   - PSAvoidUsingConvertToSecureStringWithPlainText
