--- conflicted
+++ resolved
@@ -756,15 +756,11 @@
   * Fixes issue where Get-TargetResource or Test-TargetResource will throw an
     exception if the target service is configured with a non-existent dependency.
   * Refactored Get-TargetResource Unit tests.
-<<<<<<< HEAD
 * Changes to xPackage
   * Fixed an issue where incorrect verbose output was displayed if product found. ([issue #446](https://github.com/PowerShell/xPSDesiredStateConfiguration/issues/446))
-  
-=======
 * Fixes files which are getting triggered for re-encoding after recent pull
   request (possibly #472).
 
->>>>>>> c07f0cec
 ### 8.5.0.0
 
 * Changes to xRegistry
