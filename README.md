[![Build status](https://ci.appveyor.com/api/projects/status/s35s7sxuyym8yu6c/branch/master?svg=true)](https://ci.appveyor.com/project/PowerShell/xpsdesiredstateconfiguration/branch/master)

# xPSDesiredStateConfiguration

The **xPSDesiredStateConfiguration** module is a more recent, experimental version of the PSDesiredStateConfiguration module that ships in Windows as part of PowerShell 4.0.
The module contains the **xDscWebService**, **xWindowsProcess**, **xService**, **xPackage**, **xRemoteFile**, **xWindowsOptionalFeature** and **xGroup** DSC resources, as well as the **xFileUpload** composite DSC resource.

**This module is currently in the process of becoming one of our first experimental High Quality Resource Modules (HQRMs). The plan for updating this module is available [here](https://github.com/PowerShell/xPSDesiredStateConfiguration/blob/dev/HighQualityResourceModulePlan.md). Any comments or questions about this process/plan can be submitted under issue [#160](https://github.com/PowerShell/xPSDesiredStateConfiguration/issues/160).**

This project has adopted the [Microsoft Open Source Code of Conduct](https://opensource.microsoft.com/codeofconduct/).
For more information see the [Code of Conduct FAQ](https://opensource.microsoft.com/codeofconduct/faq/) or contact [opencode@microsoft.com](mailto:opencode@microsoft.com) with any additional questions or comments.

## Contributing
Please check out common DSC Resources [contributing guidelines](https://github.com/PowerShell/DscResource.Kit/blob/master/CONTRIBUTING.md).


## Resources

* **xArchive** provides a mechanism to unpack archive (.zip) files or removed unpacked archive (.zip) files at a specific path.
* **xDscWebService** configures an OData endpoint for DSC service to make a node a DSC pull server.
* **xWindowsProcess** configures and manages Windows processes.
* **xService** configures and manages Windows services.
* **xRemoteFile** ensures the presence of remote files on a local machine.
* **xPackage** manages the installation of .msi and .exe packages.
* **xGroup** provides a mechanism to manage local groups on the target node.
* **xFileUpload** is a composite resource which ensures that local files exist on an SMB share.
* **xWindowsOptionalFeature** configures optional Windows features.
* **xRegistry** is a copy of the built-in Registry resource, with some small bug fixes.
* **xEnvironment** configures and manages environment variables.
* **xWindowsFeature** provides a mechanism to ensure that roles and features are added or removed on a target node.
* **xScript** provides a mechanism to run Windows PowerShell script blocks on target nodes.
* **xGroupSet** configures multiple xGroups with common settings but different names.
* **xProcessSet** allows starting and stopping of a group of windows processes with no arguments.
* **xServiceSet** allows starting, stopping and change in state or account type for a group of services.
* **xWindowsFeatureSet** allows installation and uninstallation of a group of Windows features and their subfeatures.
* **xWindowsOptionalFeatureSet** allows installation and uninstallation of a group of optional Windows features.

### xArchive

* **Destination**: (Key) Specifies the location where you want to ensure the archive contents are extracted.
* **Path**: (Key) Specifies the source path of the archive file.
* **Ensure**: Determines whether to check if the content of the archive exists at the Destination. Set this property to Present to ensure the contents exist. Set it to Absent to ensure they do not exist.
   - Supported values: Present, Absent
   - Default Value: Present
* **Validate**: Uses the Checksum property to determine if the archive matches the signature. If Validate is false, only the file or directory name is used for comparison. If you specify Checksum without Validate, the configuration will fail. If you specify Validate without Checksum, a SHA-256 checksum is used by default.
   - Supported values: true, false
   - Default Value: false
* **Checksum**: Defines the type to use when determining whether two files are the same. If you specify Checksum without Validate, the configuration will fail.
   - Suported values: CreatedDate, ModifiedDate, SHA-1, SHA-256, SHA-512
   - Default value: SHA-256
* **Force**: Setting Force to true with override certain file operations (such as overwriting a file or deleting a directory that is not empty) that would normally result in an error.
   - Supported values: true, false
   - Default Value: false

### xDscWebService

* **EndpointName**: The desired web service name.
* **CertificateThumbPrint**: Certificate thumbprint for creating an HTTPS endpoint. Use "AllowUnencryptedTraffic" for setting up a non SSL based endpoint.
* **Port**: Port for web service.
* **PhysicalPath**: Folder location where the content of the web service resides.
* **State**: State of the web service: { Started | Stopped }
* **ModulePath**: Folder location where DSC resources are stored.
* **ConfigurationPath**: Folder location where DSC configurations are stored.
* **Ensure**: Ensures that the web service is **Present** or **Absent**

### xWindowsProcess

For a complete list of properties, please use Get-DscResource

* **Path**: The full path or the process executable
* **Arguments**: This is a mandatory parameter for passing arguments to the process executable.
Specify an empty string if you don't want to pass any arguments.
* **Credential**: The credentials of the user under whose context you want to run the process.
* **Ensure**: Ensures that the process is running or stopped: { Present | Absent }

### xService

For a complete list of properties, please use Get-DscResource

* **Name**: Indicates the service name. Note that sometimes this is different from the display name. You can get a list of the services and their current state with the Get-Service cmdlet.
* **Ensure**: An enumeration which stating whether the service needs to be created (when set to 'Present') or deleted (when set to 'Absent')
* **Path**: The path to the service executable file
* **StartupType**: Indicates the startup type for the service. The values that are allowed for this property are: Automatic, Disabled, and Manual
* **BuiltInAccount**: Indicates the sign-in account to use for the service. The values that are allowed for this property are: LocalService, LocalSystem, and NetworkService.
* **Credential**: The credential to run the service under.
* **State**: Indicates the state you want to ensure for the service.
* **DisplayName**: The display name of the service.
* **Description**: The description of the service.
* **Dependencies**: An array of strings indicating the names of the dependencies of the service.
* **StartupTimeout**: The time to wait for the service to start in milliseconds.
* **TerminateTimeout**: The time to wait for the service to stop in milliseconds.

### xRemoteFile

* **DestinationPath**: Path where the remote file should be downloaded. Required.
* **Uri**: URI of the file which should be downloaded. It must be a HTTP, HTTPS or FILE resource. Required.
* **UserAgent**: User agent for the web request. Optional.
* **Headers**: Headers of the web request. Optional.
* **Credential**: Specifies credential of a user which has permissions to send the request. Optional.
* **MatchSource**: Determines whether the remote file should be re-downloaded if file in the DestinationPath was modified locally. Optional.
* **TimeoutSec**: Specifies how long the request can be pending before it times out. Optional.
* **Proxy**: Uses a proxy server for the request, rather than connecting directly to the Internet resource. Should be the URI of a network proxy server (e.g 'http://10.20.30.1'). Optional.
* **ProxyCredential**: Specifies a user account that has permission to use the proxy server that is specified by the Proxy parameter. Optional.
* **Ensure**: Says whether DestinationPath exists on the machine. It's a read only property.

### xPackage

* **Ensure**: Ensures that the package is **Present** or **Absent**.
* **Name**: The name of the package.
* **Path**: The source path of the package.
* **ProductId**: The product ID of the package (usually a GUID).
* **Arguments**: Command line arguments passed on the installation command line.
* **Credential**: PSCredential needed to access Path.
* **ReturnCode**: An array of return codes that are returned after a successful installation.
* **LogPath**: The destination path of the log.
* **FileHash**: The hash that should match the hash of the package file.
* **HashAlgorithm**: The algorithm to use to get the hash of the package file.
    - Supported values: SHA1, SHA256, SHA384, SHA512, MD5, RIPEMD160
* **SignerSubject**: The certificate subject that should match that of the package file's signing certificate.
* **SignerThumbprint**: The certificate thumbprint that should match that of the package file's signing certificate.
* **ServerCertificateValidationCallback**: A callback function to validate the server certificate.

Read-Only Properties:  
* **PackageDescription**: A text description of the package being installed.
* **Publisher**: Publisher's name.
* **InstalledOn**: Date of installation.
* **Size**: Size of the installation.
* **Version**: Version of the package.
* **Installed**: Is the package installed?

### xGroup

* **GroupName**: (Key) The name of the group for which you want to ensure a specific state.
* **Ensure**: Indicates if the group exists. Set this property to "Absent" to ensure that the group does not exist. Setting it to "Present" (the default value) ensures that the group exists.
   - Supported values: Present, Absent
   - Default Value: Present
* **Description**: The description of the group.
* **Members**: Use this property to replace the current group membership with the specified members. The value of this property is an array of strings of the form Domain\UserName. If you set this property in a configuration, do not use either the MembersToExclude or MembersToInclude property. Doing so will generate an error. Note: If the group already exists, the listed items in this property replaces what is in the group.
* **MembersToInclude**: Use this property to add members to the existing membership of the group. The value of this property is an array of strings of the form Domain\UserName. If you set this property in a configuration, do not use the Members property. Doing so will generate an error. Note: This property is ignored if 'Members' is specified.
* **MembersToExclude**: Use this property to remove members from the existing membership of the group. The value of this property is an array of strings of the form Domain\UserName. If you set this property in a configuration, do not use the Members property. Doing so will generate an error. Note: This property is ignored if 'Members' is specified.
* **Credential**: The credentials required to access remote resources. Note: This account must have the appropriate Active Directory permissions to add all non-local accounts to the group; otherwise, an error will occur.

Local accounts may be specified in one of the following ways:

* The simple name of the account of the group or local user.
* The account name scoped to the explicit machine name (eg. myserver\users or myserver\username).
* The account name scoped using the explicit local machine qualifier (eg. .\users or .\username).

Domain members may be specified using domain\name or User Principal Name (UPN) formatting. The following illustrates the various formats

* Domain joined machines: mydomain\myserver or myserver@mydomain.com
* Domain user accounts: mydomain\username or username@mydomain.com
* Domain group accounts: mydomain\groupname or groupname@mydomain.com

### xFileUpload

* **DestinationPath**: Path where the local file should be uploaded.
* **SourcePath**: Path to the local file which should be uploaded.
* **Credential**: PSCredential for the user with access to DestinationPath.
* **CertificateThumbprint**: Thumbprint of the certificate which should be used for encryption/decryption.

### xRegistry

This is a copy of the built-in Registry resource from the PSDesiredStateConfiguration module, with one small change:  it now supports
registry keys whose names contain forward slashes.

### xWindowsOptionalFeature
Note: _the xWindowsOptionalFeature is only supported on Windows client or Windows Server 2012 (and later) SKUs._

* **Name**: Name of the optional Windows feature.
* **Source**: Specifies the location of the files that are required to restore a feature that has been removed from the image.
   - You can specify the Windows directory of a mounted image or a running Windows installation that is shared on the network.
   - If you specify multiple Source arguments, the files are gathered from the first location where they are found and the rest of the locations are ignored.
* **RemoveFilesOnDisable**: Removes the files for an optional feature without removing the feature's manifest from the image.
   - Suported values: $true, $false.
   - Default value: $false.
* **LogPath**: Specifies the full path and file name to log to.
   - If not set, the default is %WINDIR%\Logs\Dism\dism.log.
* **Ensure**: Ensures that the feature is present or absent.
   - Supported values: Present, Absent.
   - Default Value: Present.
* **NoWindowsUpdateCheck**: Prevents DISM from contacting Windows Update (WU) when searching for the source files to restore a feature on an online image.
   - Suported values: $true, $false.
   - Default value: $false.
* **LogLevel**: Specifies the maximum output level shown in the logs.
   - Suported values: ErrorsOnly, ErrorsAndWarning, ErrorsAndWarningAndInformation.
   - Default value: ErrorsOnly.

### xEnvironment

* **Name**: Indicates the name of the environment variable for which you want to ensure a specific state.
* **Value**: The value to assign to the environment variable.
   - Supported values: Non-null strings
   - Default Value: [String]::Empty
* **Ensure**: Ensures that the feature is present or absent.
   - Supported values: Present, Absent.
   - Default Value: Present.
* **Path**: Defines the environment variable that is being configured. Set this property to $true if the variable is the Path variable; otherwise, set it to $false. If the variable being configured is the Path variable, the value provided through the Value property will be appended to the existing value.
   - Suported values: $true, $false.
   - Default value: $false.

### xWindowsFeature
* **Name**: Indicates the name of the role or feature that you want to ensure is added or removed. This is the same as the Name property from the Get-WindowsFeature cmdlet, and not the display name of the role or feature.
* **Credential**: Indicates the credentials to use to add or remove the role or feature.
* **Ensure**: Ensures that the feature is present or absent.
   - Supported values: Present, Absent.
   - Default Value: Present.
* **IncludeAllSubFeature**: Set this property to $true to ensure the state of all required subfeatures with the state of the feature you specify with the Name property.
   - Suported values: $true, $false.
   - Default value: $false.
* **LogPath**: Indicates the path to a log file where you want the resource provider to log the operation.
* **Source**: Indicates the location of the source file to use for installation, if necessary.

### xScript
* **GetScript**: Provides a block of Windows PowerShell script that runs when you invoke the Get-DscConfiguration cmdlet. This block must return a hash table.
* **SetScript**: Provides a block of Windows PowerShell script. When you invoke the Start-DscConfiguration cmdlet, the TestScript block runs first. If the TestScript block returns $false, the SetScript block will run. If the TestScript block returns $true, the SetScript block will not run.
* **TestScript**: Provides a block of Windows PowerShell script. When you invoke the Start-DscConfiguration cmdlet, this block runs. If it returns $false, the SetScript block will run. If it returns $true, the SetScript block will not run. The TestScript block also runs when you invoke the Test-DscConfiguration cmdlet. However, in this case, the SetScript block will not run, no matter what value the TestScript block returns. The TestScript block must return True if the actual configuration matches the current desired state configuration, and False if it does not match. (The current desired state configuration is the last configuration enacted on the node that is using DSC.)
* **Credential**: Indicates the credentials to use for running this script, if credentials are required.

### xUser
* **UserName**: Indicates the account name for which you want to ensure a specific state.
* **Description**: Indicates the description you want to use for the user account.
* **Disabled**: Indicates if the account is enabled. Set this property to $true to ensure that this account is disabled, and set it to $false to ensure that it is enabled.
   - Suported values: $true, $false
   - Default value: $false
* **Ensure**: Ensures that the feature is present or absent.
   - Supported values: Present, Absent
   - Default Value: Present
* **FullName**: Represents a string with the full name you want to use for the user account.
* **Password**: Indicates the password you want to use for this account.
* **PasswordChangeNotAllowed**: Indicates if the user can change the password. Set this property to $true to ensure that the user cannot change the password, and set it to $false to allow the user to change the password.
   - Suported values: $true, $false
   - Default value: $false
* **PasswordChangeRequired**: Indicates if the user must change the password at the next sign in. Set this property to $true if the user must change the password.
   - Suported values: $true, $false
   - Default value: $true
* **PasswordNeverExpires**: Indicates if the password will expire. To ensure that the password for this account will never expire, set this property to $true, and set it to $false if the password will expire.
   - Suported values: $true, $false
   - Default value: $false

### xGroupSet
* **GroupName**: Defines the names of the groups in the set.

These parameters will be the same for each group in the set. Please refer to the xGroup section above for more details on these parameters:
* **Ensure**: Ensures that the group specified is **Present** or **Absent**.
* **Description**: Description of the group.
* **Members**: The members that form the group.
Note: If the group already exists, the listed items in this property replaces what is in the group.
* **MembersToInclude**: List of users to add to the group.
Note: This property is ignored if 'Members' is specified.
* **MembersToExclude**: List of users you want to ensure are not members of the group.
Note: This property is ignored if 'Members' is specified.
* **Credential**: Indicates the credentials required to access remote resources.
Note: This account must have the appropriate Active Directory permissions to add all non-local accounts to the group or an error will occur.

### xProcessSet
Note: All processes in a process set will run without arguments.

* **Path**: Defines the path to each process in the set.

These parameters will be the same for each process in the set. Please refer to the xWindowsProcess section above for more details on these parameters:
* **Credential**: The credentials of the user under whose context you want to run the process.
* **Ensure**: Ensures that the process is running or stopped.
   - Supported values: Present, Absent
   - Default Value: Present
* **StandardOutputPath**: The path to write the standard output stream to.
* **StandardErrorPath**: The path to write the standard error stream to.
* **StandardInputPath**: The path to receive standard input from.
* **WorkingDirectory**: The directory to run the processes under.

### xServiceSet
Note: xServiceSet should not be used to create services. Please use xService instead.

* **Name**: Defines the names of the services in the set.

These parameters will be the same for each service in the set. Please refer to the xService section above for more details on these parameters:
* **StartupType**: Indicates the startup type for the service.
   - Suported values: Automatic, Disabled, and Manual
* **BuiltInAccount**: Indicates the sign-in account to use for the service.
   - Suported values: LocalService, LocalSystem, and NetworkService
* **State**: Indicates the state you want to ensure for the service.
   - Suported values: Running, Stopped
   - Default value: Running
* **Ensure**: Ensures that the group specified is **Present** or **Absent**.
   - Suported values: Present, Absent
   - Default value: Present
* **Credential**: Indicates credentials for the account that the service will run under. This property and the BuiltinAccount property cannot be used together.

### xWindowsFeatureSet
* **Name**: Defines the names of the Windows features in the set.

These parameters will be the same for each Windows feature in the set. Please refer to the xWindowsFeature section above for more details on these parameters:
* **Ensure**: Ensures that the set of features is present or absent.
   - Supported values: Present, Absent.
   - Default Value: Present.
* **Credential**: Indicates the credentials to use to add or remove the role or feature.
* **IncludeAllSubFeature**: Set this property to $true to ensure the state of all required subfeatures matches the state of the Ensure property.
   - Suported values: $true, $false.
   - Default value: $false.
* **LogPath**: Indicates the path to a log file where you want the resource provider to log the operation.
* **Source**: Indicates the location of the source file to use for installation, if necessary.

### xWindowsOptionalFeatureSet
Note: xWindowsOptionalFeature is only supported on Windows client or Windows Server 2012 (and later) SKUs.

* **Name**: Defines the names of the Windows optional features in the set.

These parameters will be the same for each Windows optional feature in the set. Please refer to the xWindowsOptionalFeature section above for more details on these parameters:
* **Ensure**: Ensures that the set of features is present or absent.
   - Supported values: Present, Absent.
   - Default Value: Present.
* **Source**: Specifies the location of the files that are required to restore a feature that has been removed from the image.
   - You can specify the Windows directory of a mounted image or a running Windows installation that is shared on the network.
   - If you specify multiple Source arguments, the files are gathered from the first location where they are found and the rest of the locations are ignored.
* **RemoveFilesOnDisable**: Removes the files for an optional feature without removing the feature's manifest from the image.
   - Suported values: $true, $false.
   - Default value: $false.
* **LogPath**: Specifies the full path and file name to log to.
   - If not set, the default is %WINDIR%\Logs\Dism\dism.log.
* **NoWindowsUpdateCheck**: Prevents DISM from contacting Windows Update (WU) when searching for the source files to restore a feature on an online image.
   - Suported values: $true, $false.
   - Default value: $false.
* **LogLevel**: Specifies the maximum output level shown in the logs.
   - Suported values: ErrorsOnly, ErrorsAndWarning, ErrorsAndWarningAndInformation.
   - Default value: ErrorsOnly.

## Functions

### Publish-ModuleToPullServer
    Publishes a 'ModuleInfo' object(s) to the pullserver module repository or user provided path. It accepts its input from a pipeline so it can be used in conjunction with Get-Module as Get-Module <ModuleName> | Publish-Module

### Publish-MOFToPullServer
    Publishes a 'FileInfo' object(s) to the pullserver configuration repository. Its accepts FileInfo input from a pipeline so it can be used in conjunction with Get-ChildItem .*.mof | Publish-MOFToPullServer

## Versions

### Unreleased

* Converted appveyor.yml to install Pester from PSGallery instead of from Chocolatey.
* Updated appveyor.yml to use the default image.
* Merged xPackage with in-box Package resource and added tests.
* xGroup:
    * Fixed Verbose output in Get-MembersAsPrincipals function.
    * Fixed bug when credential parameter passed does not contain local or domain context.
    * Fixed logic bug in MembersToInclude and MembersToExclude.
    * Fixed bug when trying to include the built-in Administrator in Members.
    * Fixed bug where Test-TargetResource would check for members when none specified.
    * Fix bug in Test-TargetResourceOnFullSKU function when group being set to a single member.
    * Fix bug in Set-TargetResourceOnFullSKU function when group being set to a single member.
    * Fix bugs in Assert-GroupNameValid to throw correct exception.
<<<<<<< HEAD
* Merged xProcess with in-box Process resource and added tests.
=======
* xService
    * Updated xService resource to allow empty string for Description parameter.
>>>>>>> fe90627d

### 3.12.0.0

* Removed localization for now so that resources can run on non-English systems.

### 3.11.0.0

* xRemoteFile: Added parameters:
                - TimeoutSec
                - Proxy
                - ProxyCredential
               Added unit tests.
               Corrected Style Guidelines issues.
               Added Localization support.
               URI parameter supports File://.
               Get-TargetResource returns URI parameter.
               Fixed logging of error message reported when download fails.
               Added new example Sample_xRemoteFileUsingProxy.ps1.
* Examples: Fixed missing newline at end of PullServerSetupTests.ps1.
* xFileUpload: Added PSSA rule suppression attribute.
* xPackageResource: Removed hardcoded ComputerName 'localhost' parameter from Get-WMIObject to eliminate PSSA rule violation. The parameter is not required.
* Added .gitignore to prevent DSCResource.Tests from being commited to repo.
* Updated AppVeyor.yml to use WMF 5 build OS so that latest test methods work.
* Updated xWebService resource to not deploy Devices.mdb if esent provider is used
* Fixed $script:netsh parameter initialization in xWebService resource that was causing CIM exception when EnableFirewall flag was specified.
* xService:
    - Fixed a bug where, despite no state specified in the config, the resource test returns false if the service is not running
    - Fixed bug in which Automatice StartupType did not match the 'Auto' StartMode in Test-TargetResource.
* xPackage: Fixes bug where CreateCheckRegValue was not being removed when uninstalling packages
* Replaced New-NetFirewallRule cmdlets with netsh as this cmdlet is not available by default on some downlevel OS such as Windows 2012 R2 Core.
* Added the xEnvironment resource
* Added the xWindowsFeature resource
* Added the xScript resource
* Added the xUser resource
* Added the xGroupSet resource
* Added the xProcessSet resource
* Added the xServiceSet resource
* Added the xWindowsFeatureSet resource
* Added the xWindowsOptionalFeatureSet resource
* Merged the in-box Service resource with xService and added tests for xService
* Merged the in-box Archive resource with xArchive and added tests for xArchive
* Merged the in-box Group resource with xGroup and added tests for xGroup

### 3.10.0.0

* **Publish-ModuleToPullServer**
* **Publish-MOFToPullServer**

### 3.9.0.0

* Added more information how to use Publish-DSCModuleAndMof cmdlet and samples
* Removed compliance server samples

### 3.8.0.0

* Added Pester tests to validate pullserver deployement.
* Removed Compliance Server deployment from xWebservice resource. Fixed database provider selection issue depending on OS flavor
* Added Publish-DSCModuleAndMof cmdlet to package DSC modules and mof and publish them on DSC enterprise pull server
* xRemoteFile resource: Added size verification in cache

### 3.7.0.0

* xService:
    - Fixed a bug where 'Dependencies' property was not picked up and caused exception when set.
* xWindowsOptionalFeature:
    - Fixed bug where Test-TargetResource method always failed.
    - Added support for Windows Server 2012 (and later) SKUs.
* Added xRegistry resource

### 3.6.0.0
* Added CreateCheckRegValue parameter to xPackage resource
* Added MatchSource parameter to xRemoteFile resource

### 3.5.0.0

* MSFT_xPackageResource: Added ValidateSet to Get/Set/Test-TargetResource to match MSFT_xPackageResource.schema.mof
* Fixed bug causing xService to throw error when service already exists
* Added StartupTimeout to xService resource
* Removed UTF8 BOM
* Added code for pull server removal

### 3.4.0.0

* Added logging inner exception messages in xArchive and xPackage resources
* Fixed hash calculation in Get-CacheEntry
* Fixed issue with PSDSCComplianceServer returning HTTP Error 401.2


### 3.3.0.0

* Add support to xPackage resource for checking different registry hives
* Added support for new registration properties in xDscWebService resource

### 3.2.0.0

* xArchive:
    - Fix problems with file names containing square brackets.
* xDSCWebService:
    - Fix default culture issue.
* xPackage:
    - Security enhancements.

### 3.0.3.4

* Multiple issues addressed
    - Corrected output type for Set- and Test-TargetResource functions in xWebSite, xPackage, xArchive, xGroup, xProcess, xService
    - xRemoteFile modified to support creating a directory that does not exist when specified, ensuring idempotency.
    Also improved error messages.
    - xDSCWebService updated so that Get-TargetResource returns the OData Endpoint URL correctly.
    - In xWindowsOptionalFeature, fixed Test-TargetResource issue requiring Ensure = True.
        + Note: this change requires the previous Ensure values of Enable and Disable to change to Present and Absent

### 3.0.2.0

* Adding following resources:
    * xGroup

### 3.0.1.0

* Adding following resources:
    * xFileUpload

### 2.0.0.0

* Adding following resources:
    * xWindowsProcess
    * xService
    * xRemoteFile
    * xPackage

### 1.1.0.0

* Fix to remove and recreate the SSL bindings when performing a new HTTPS IIS Endpoint setup.
* Fix in the resource module to consume WebSite Name parameter correctly

### 1.0.0.0

* Initial release with the following resources:
    * DscWebService

## Examples
### Change the name and the workgroup name

This configuration will set a machine name and change its workgroup.

### Switch from a workgroup to a domain

This configuration sets the machine name and joins a domain.
Note: this requires a credential.

### Change the name while staying on the domain

This example will change the machines name while remaining on the domain.
Note: this requires a credential.

### Change the name while staying on the workgroup

This example will change a machine's name while remaining on the workgroup.

### Switch from a domain to a workgroup

This example switches the computer from a domain to a workgroup.
Note: this requires a credential.

### Download file from URI, specifying headers and user agent

This configuration will download a file from a specific URI to DestinationPath.
The web request will contain specific headers and will be sent using a specified user agent.

### Upload file to an SMB share

This configuration will upload a file from SourcePath to the remote DestinationPath.
Username and password will be used to access the DestinationPath.

### Sample1.ps1 installs a package that uses an .exe file

This configuration will install a .exe package, verifying the package using the package name.

### Sample1.ps2 installs a package that uses an .exe file

This configuration will install a .exe package and verify the package using the product ID and package name.

### Sample1.ps3 installs a package that uses an .msi file.

This configuration will install a .msi package and verify the package using the product ID and package name and requires credentials to read the share and install the package.

### Sample1.ps4 installs a package that uses an .exe file

This configuration will install a .exe package and verify the package using the product ID and package name and requires credentials to read the share and install the package. It also uses custom registry values to check for the package presence.

### Validate pullserver deployement.
If Sample_xDscWebService.ps1 is used to setup a DSC pull and reporting endpoint, the service endpoint can be validated by performing Invoke-WebRequest -URI http://localhost:8080/PSDSCPullServer.svc/$metadata in Powershll or http://localhost:8080/PSDSCPullServer.svc/ when using InternetExplorer.

[Pullserver Validation Pester Tests](Examples/PullServerDeploymentVerificationTest)<|MERGE_RESOLUTION|>--- conflicted
+++ resolved
@@ -348,12 +348,9 @@
     * Fix bug in Test-TargetResourceOnFullSKU function when group being set to a single member.
     * Fix bug in Set-TargetResourceOnFullSKU function when group being set to a single member.
     * Fix bugs in Assert-GroupNameValid to throw correct exception.
-<<<<<<< HEAD
-* Merged xProcess with in-box Process resource and added tests.
-=======
 * xService
     * Updated xService resource to allow empty string for Description parameter.
->>>>>>> fe90627d
+* Merged xProcess with in-box Process resource and added tests.
 
 ### 3.12.0.0
 
