# Versions

## Unreleased

- xRemoteFile
  - Updated MatchSource description in README.md.
    [issue #409](https://github.com/PowerShell/xPSDesiredStateConfiguration/issues/409)
  - Improved layout of MOF file to move description left.
  - Added function help for all functions.
  - Moved `New-InvalidDataException` to CommonResourceHelper.psm1.
    [issue #544](https://github.com/PowerShell/xPSDesiredStateConfiguration/issues/544)
- Added full stops to the end of all functions help in CommonResourceHelper.psm1.
- Added unit tests for `New-InvalidArgumentException`, `New-InvalidDataException` and
  `New-InvalidOperationException` CommonResourceHelper.psm1 functions.
- Changes to `MSFT_xDSCWebService`
  - Fixed [issue #528](https://github.com/PowerShell/xPSDesiredStateConfiguration/issues/528): Unable to disable selfsigned certificates using AcceptSelfSignedCertificates=$false
  - Fixed [issue #460](https://github.com/PowerShell/xPSDesiredStateConfiguration/issues/460): Redeploy DSC Pull Server fails with error
- Opt-in to the following Meta tests:
  - Common Tests - Custom Script Analyzer Rules
  - Common Tests - Flagged Script Analyzer Rules
  - Common Tests - New Error-Level Script Analyzer Rules
  - Common Tests - Relative Path Length
  - Common Tests - Required Script Analyzer Rules
  - Common Tests - Validate Markdown Links
<<<<<<< HEAD
- Changes to `Tests\Unit\MSFT_xMsiPackage.Tests.ps1`
  - Fixes issue where tests fail if executed from a drive other than C:.
    [issue #573](https://github.com/PowerShell/xPSDesiredStateConfiguration/issues/573)
=======
- Changes to
  `Tests\Unit\MSFT_xPackageResource.Tests.ps1`
  - Fixes issue where tests fail if run from a folder that contains spaces.
    [issue #580](https://github.com/PowerShell/xPSDesiredStateConfiguration/issues/580)
>>>>>>> 49e42659

## 8.5.0.0

- Pull server module publishing
  - Removed forced verbose logging from CreateZipFromSource, Publish-DSCModulesAndMof and Publish-MOFToPullServer as it polluted the console
- Corrected GitHub Pull Request template to remove referral to
  `BestPractices.MD` which has been combined into `StyleGuidelines.md`
  ([issue #520](https://github.com/PowerShell/xPSDesiredStateConfiguration/issues/520)).
- xWindowsOptionalFeature
  - Suppress useless verbose output from `Import-Module` cmdlet.
    ([issue #453](https://github.com/PowerShell/xPSDesiredStateConfiguration/issues/453)).
- Changes to xRemoteFile
  - Corrected a resource name in the example xRemoteFile_DownloadFileConfig.ps1
- Fix `MSFT_xDSCWebService` to find
 `Microsoft.Powershell.DesiredStateConfiguration.Service.Resources.dll`
  when server is configured with pt-BR Locales
  ([issue #284](https://github.com/PowerShell/xPSDesiredStateConfiguration/issues/284)).
- Changes to xDSCWebService
  - Fixed an issue which prevented the removal of the IIS Application Pool
    created during deployment of an DSC Pull Server instance.
    ([issue #464](https://github.com/PowerShell/xPSDesiredStateConfiguration/issues/464))
  - Fixed an issue where a Pull Server cannot be deployed on a machine when IIS
    Express is installed aside a full blown IIS
    ([issue #191](https://github.com/PowerShell/xPSDesiredStateConfiguration/issues/191))
- Update `CommonResourceHelper` unit tests to meet Pester 4.0.0
  standards
  ([issue #473](https://github.com/PowerShell/xPSDesiredStateConfiguration/issues/473)).
- Update `ResourceHelper` unit tests to meet Pester 4.0.0
  standards
  ([issue #473](https://github.com/PowerShell/xPSDesiredStateConfiguration/issues/473)).
- Update `MSFT_xDSCWebService` unit tests to meet Pester 4.0.0
  standards
  ([issue #473](https://github.com/PowerShell/xPSDesiredStateConfiguration/issues/473)).
- Update `MSFT_xDSCWebService` integration tests to meet Pester 4.0.0
  standards
  ([issue #473](https://github.com/PowerShell/xPSDesiredStateConfiguration/issues/473)).
- Refactored `MSFT_xDSCWebService` integration tests to meet current
  standards and to use Pester TestDrive.
- xArchive
  - Fix end-to-end tests
    ([issue #457](https://github.com/PowerShell/xPSDesiredStateConfiguration/issues/457)).
  - Update integration tests to meet Pester 4.0.0 standards.
  - Update end-to-end tests to meet Pester 4.0.0 standards.
  - Update unit and integration tests to meet Pester 4.0.0 standards.
  - Wrapped all path and identifier strings in verbose messages with
    quotes to make it easier to identify the limit of the string when
    debugging.
  - Refactored date/time checksum code to improve testability and ensure
    tests can run on machines with localized datetime formats that are not
    US.
  - Fix 'Get-ArchiveEntryLastWriteTime' to return `[datetime]`
    ([issue #471](https://github.com/PowerShell/xPSDesiredStateConfiguration/issues/471)).
  - Improved verbose logging to make debugging path issues easier.
  - Added handling for '/' as a path seperator by backporting code from
    PSDscResources -
    ([issue #469](https://github.com/PowerShell/xPSDesiredStateConfiguration/issues/469)).
  - Copied unit tests from
    [PSDscResources](https://github.com/PowerShell/PSDscResources).
  - Added .gitattributes file and removed git configuration from AppVeyor
    to ensure CRLF settings are configured correctly for the repository.
- Updated '.vscode\settings.json' to refer to AnalyzerSettings.psd1 so that
  custom syntax problems are highlighted in Visual Studio Code.
- Fixed style guideline violations in `CommonResourceHelper.psm1`.
- Changes to xService
  - Fixes issue where Get-TargetResource or Test-TargetResource will throw an
    exception if the target service is configured with a non-existent
    dependency.
  - Refactored Get-TargetResource Unit tests.
- Changes to xPackage
  - Fixes an issue where incorrect verbose output was displayed if product
    found.
    ([issue #446](https://github.com/PowerShell/xPSDesiredStateConfiguration/issues/446))
- Fixes files which are getting triggered for re-encoding after recent pull
  request (possibly #472).
- Moves version and change history from README.MD to new file, CHANGELOG.MD.
- Fixes markdown issues in README.MD and HighQualityResourceModulePlan.md.
- Opted in to 'Common Tests - Validate Markdown Files'
- Changes to xPSDesiredStateConfiguration
  - In AppVeyor CI the tests are split into three separate jobs, and also
    run tests on two different build worker images (Windows Server 2012R2
    and Windows Server 2016). The common tests are only run on the
    Windows Server 2016 build worker image. Helps with
    [issue #477](https://github.com/PowerShell/xPSDesiredStateConfiguration/issues/477).
- xGroup
  - Corrected style guideline violations. ([issue #485](https://github.com/PowerShell/xPSDesiredStateConfiguration/issues/485))
- xWindowsProcess
  - Corrected style guideline violations. ([issue #496](https://github.com/PowerShell/xPSDesiredStateConfiguration/issues/496))
- Changes to PSWSIISEndpoint.psm1
  - Fixes most PSScriptAnalyzer issues.
- Changes to xRegistry
  - Fixed an issue that fails to remove reg key when the `Key` is specified as
    common registry path.
    ([issue #444](https://github.com/PowerShell/xPSDesiredStateConfiguration/issues/444))
- Changes to xService
  - Added support for Group Managed Service Accounts
- Adds new Integration tests for MSFT_xDSCWebService and removes old
  Integration test file, MSFT_xDSCWebService.xxx.ps1.
- xRegistry
  - Corrected style guideline violations. ([issue #489](https://github.com/PowerShell/xPSDesiredStateConfiguration/issues/489))
- Fix script analyzer issues in UseSecurityBestPractices.psm1.
  [issue #483](https://github.com/PowerShell/xPSDesiredStateConfiguration/issues/483)
- Fixes script analyzer issues in xEnvironmentResource.
  [issue #484](https://github.com/PowerShell/xPSDesiredStateConfiguration/issues/484)
- Fixes script analyzer issues in MSFT_xMsiPackage.psm1.
  [issue #486](https://github.com/PowerShell/xPSDesiredStateConfiguration/issues/486)
- Fixes script analyzer issues in MSFT_xPackageResource.psm1.
  [issue #487](https://github.com/PowerShell/xPSDesiredStateConfiguration/issues/487)
- Adds spaces between variable types and variables, and changes Type
  Accelerators to Fully Qualified Type Names on affected code.
- Fixes script analyzer issues in MSFT_xPSSessionConfiguration.psm1
  and convert Type Accelerators to Fully Qualified Type Names
  [issue #488](https://github.com/PowerShell/xPSDesiredStateConfiguration/issues/488).
- Adds spaces between array members.
- Fixes script analyzer issues in MSFT_xRemoteFile.psm1 and
  correct general style violations.
  ([issue #490](https://github.com/PowerShell/xPSDesiredStateConfiguration/issues/490))
- Remove unnecessary whitespace from line endings.
- Add statement to README.md regarding the lack of testing of this module with
  PowerShell 4
  [issue #522](https://github.com/PowerShell/xPSDesiredStateConfiguration/issues/522).
- Fixes script analyzer issues in MSFT_xWindowsOptionalFeature.psm1 and
  correct general style violations.
  [issue #494](https://github.com/PowerShell/xPSDesiredStateConfiguration/issues/494))
- Fixes script analyzer issues in MSFT_xRemoteFile.psm1 missed from
  [issue #490](https://github.com/PowerShell/xPSDesiredStateConfiguration/issues/490).
- Fix script analyzer issues in MSFT_xWindowsFeature.psm1.
  [issue #493](https://github.com/PowerShell/xPSDesiredStateConfiguration/issues/493)
- Fix script analyzer issues in MSFT_xUserResource.psm1.
  [issue #492](https://github.com/PowerShell/xPSDesiredStateConfiguration/issues/492)
- Moves calls to set $global:DSCMachineStatus = 1 into a helper function to
  reduce the number of locations where we need to suppress PSScriptAnalyzer
  rules PSAvoidGlobalVars and PSUseDeclaredVarsMoreThanAssignments.
- Adds spaces between comment hashtags and comments.
- Fixes script analyzer issues in MSFT_xServiceResource.psm1.
  [issue #491](https://github.com/PowerShell/xPSDesiredStateConfiguration/issues/491)
- Fixes script analyzer issues in MSFT_xWindowsPackageCab.psm1.
  [issue #495](https://github.com/PowerShell/xPSDesiredStateConfiguration/issues/495)
- xFileUpload:
  - Fixes script analyzer issues in xFileUpload.schema.psm1.
    [issue #497](https://github.com/PowerShell/xPSDesiredStateConfiguration/issues/497)
  - Update to meet style guidelines.
  - Added Integration tests.
  - Updated manifest Author, Company and Copyright to match
    standards.
- Updated module manifest Copyright to match standards and remove
  year.
- Auto-formatted the module manifest to improve layout.
- Fix Run-On Words in README.md.
- Changes to xPackage
  - Fix an misnamed variable that causes an error during error message output.
    [issue #449](https://github.com/PowerShell/xPSDesiredStateConfiguration/issues/449))
- Fixes script analyzer issues in MSFT_xPSSessionConfiguration.psm1.
  [issue #566](https://github.com/PowerShell/xPSDesiredStateConfiguration/issues/566)
- Fixes script analyzer issues in xGroupSet.schema.psm1.
  [issue #498](https://github.com/PowerShell/xPSDesiredStateConfiguration/issues/498)
- Fixes script analyzer issues in xProcessSet.schema.psm1.
  [issue #499](https://github.com/PowerShell/xPSDesiredStateConfiguration/issues/499)
- Fixes script analyzer issues in xServiceSet.schema.psm1.
  [issue #500](https://github.com/PowerShell/xPSDesiredStateConfiguration/issues/500)
- Fixes script analyzer issues in xWindowsFeatureSet.schema.psm1.
  [issue #501](https://github.com/PowerShell/xPSDesiredStateConfiguration/issues/501)
- Fixes script analyzer issues in xWindowsOptionalFeatureSet.schema.psm1
  [issue #502](https://github.com/PowerShell/xPSDesiredStateConfiguration/issues/502)
- Updates Should statements in Pester tests to use dashes before parameters.
- Added a CODE\_OF\_CONDUCT.md with the same content as in the README.md
  [issue #562](https://github.com/PowerShell/xPSDesiredStateConfiguration/issues/562)
- Replaces Type Accelerators with fully qualified type names.

## 8.4.0.0

- Changes to xPSDesiredStateConfiguration
  - Opt-in for the common tests validate module files and script files.
  - All files change to encoding UTF-8 (without byte order mark).
  - Opt-in for the common test for example validation.
  - Added Visual Studio Code workspace settings that helps with formatting
    against the style guideline.
  - Update all examples for them to be able pass the common test validation.
- xEnvironment path documentation update demonstrating usage with multiple
  values
  ([issue #415](https://github.com/PowerShell/xPSDesiredStateConfiguration/issues/415).
  [Alex Kokkinos (@alexkokkinos)](https://github.com/alexkokkinos)
- Changes to xWindowsProcess
  - Increased the wait time in the integration tests since the tests
    still failed randomly
    ([issue #420](https://github.com/PowerShell/xPSDesiredStateConfiguration/issues/420)).
- Renamed and updated examples to be able to publish them to PowerShell
  Gallery.
  - Sample\_xScript.ps1 → xScript\_WatchFileContentConfig.ps1
  - Sample\_xService\_UpdateStartupTypeIgnoreState.ps1 →
    xService\_UpdateStartupTypeIgnoreStateConfig.ps1
  - Sample\_xWindowsProcess\_Start.ps1 →
    xWindowsProcess\_StartProcessConfig.ps1
  - Sample\_xWindowsProcess\_StartUnderUser.ps1 →
    xWindowsProcess\_StartProcessUnderUserConfig.ps1
  - Sample\_xWindowsProcess\_Stop.ps1 → xWindowsProcess\_StopProcessConfig.ps1
  - Sample\_xWindowsProcess\_StopUnderUser.ps1 →
    xWindowsProcess\_StopProcessUnderUserConfig.ps1
  - Sample\_xUser\_CreateUser.ps1.ps1 → xUser\_CreateUserConfig.ps1
  - Sample\_xUser\_Generic.ps1.ps1 → xUser\_CreateUserDetailedConfig.ps1
  - Sample\_xWindowsFeature.ps1 → xWindowsFeature\_AddFeatureConfig.ps1
  - Sample\_xWindowsFeatureSet\_Install.ps1 →
    xWindowsFeatureSet\_AddFeaturesConfig.ps1
  - Sample\_xWindowsFeatureSet\_Uninstall.ps1 →
    xWindowsFeatureSet\_RemoveFeaturesConfig.ps1
  - Sample\_xRegistryResource\_AddKey.ps1 → xRegistryResource\_AddKeyConfig.ps1
  - Sample\_xRegistryResource\_RemoveKey.ps1 →
    xRegistryResource\_RemoveKeyConfig.ps1
  - Sample\_xRegistryResource\_AddOrModifyValue.ps1 →
    xRegistryResource\_AddOrModifyValueConfig.ps1
  - Sample\_xRegistryResource\_RemoveValue.ps1 →
    xRegistryResource\_RemoveValueConfig.ps1
  - Sample\_xService\_CreateService.ps1 → xService\_CreateServiceConfig.ps1
  - Sample\_xService\_DeleteService.ps1 → xService\_RemoveServiceConfig.ps1
  - Sample\_xServiceSet\_StartServices.ps1 →
    xServiceSet\_StartServicesConfig.ps1
  - Sample\_xServiceSet\_BuiltInAccount →
    xServiceSet\_EnsureBuiltInAccountConfig.ps1
  - Sample\_xWindowsPackageCab → xWindowsPackageCab\_InstallPackageConfig
  - Sample\_xWindowsOptionalFeature.ps1 →
    xWindowsOptionalFeature\_EnableConfig.ps1
  - Sample\_xWindowsOptionalFeatureSet\_Enable.ps1 →
    xWindowsOptionalFeatureSet\_EnableConfig.ps1
  - Sample\_xWindowsOptionalFeatureSet\_Disable.ps1 →
    xWindowsOptionalFeatureSet\_DisableConfig.ps1
  - Sample\_xRemoteFileUsingProxy.ps1 →
    xRemoteFile\_DownloadFileUsingProxyConfig.ps1
  - Sample\_xRemoteFile.ps1 → xRemoteFile\_DownloadFileConfig.ps1
  - Sample\_xProcessSet\_Start.ps1 → xProcessSet\_StartProcessConfig.ps1
  - Sample\_xProcessSet\_Stop.ps1 → xProcessSet\_StopProcessConfig.ps1
  - Sample\_xMsiPackage\_UninstallPackageFromHttps.ps1 →
    xMsiPackage\_UninstallPackageFromHttpsConfig.ps1
  - Sample\_xMsiPackage\_UninstallPackageFromFile.ps1 →
    xMsiPackage\_UninstallPackageFromFileConfig.ps1
  - Sample\_xMsiPackage\_InstallPackageFromFile →
    xMsiPackage\_InstallPackageConfig.ps1
  - Sample\_xGroup\_SetMembers.ps1 → xGroup\_SetMembersConfig.ps1
  - Sample\_xGroup\_RemoveMembers.ps1 → xGroup\_RemoveMembersConfig.ps1
  - Sample\_xGroupSet\_AddMembers.ps1 → xGroupSet\_AddMembersConfig.ps1
  - Sample\_xFileUpload.ps1 → xFileUpload\_UploadToSMBShareConfig.ps1
  - Sample\_xEnvironment\_CreateMultiplePathVariables.ps1 →
    xEnvironment\_AddMultiplePathsConfig.ps1
  - Sample\_xEnvironment\_RemovePathVariables.ps1 →
    xEnvironment\_RemoveMultiplePathsConfig.ps1
  - Sample\_xEnvironment\_CreateNonPathVariable.ps1 →
    xEnvironment\_CreateNonPathVariableConfig.ps1
  - Sample\_xEnvironment\_Remove.ps1 → xEnvironment\_RemoveVariableConfig.ps1
  - Sample\_xArchive\_ExpandArchiveChecksumAndForce.ps1 →
    xArchive\_ExpandArchiveChecksumAndForceConfig.ps1
  - Sample\_xArchive\_ExpandArchiveDefaultValidationAndForce.ps1 →
    xArchive\_ExpandArchiveDefaultValidationAndForceConfig.ps1
  - Sample\_xArchive\_ExpandArchiveNoValidation.ps1 →
    xArchive\_ExpandArchiveNoValidationConfig.ps1
  - Sample\_xArchive\_ExpandArchiveNoValidationCredential.ps1 →
    xArchive\_ExpandArchiveNoValidationCredentialConfig.ps1
  - Sample\_xArchive\_RemoveArchiveChecksum.ps1 →
    xArchive\_RemoveArchiveChecksumConfig.ps1
  - Sample\_xArchive\_RemoveArchiveNoValidation.ps1 →
    xArchive\_RemoveArchiveNoValidationConfig.ps1
  - Sample\_InstallExeCreds\_xPackage.ps1 →
    xPackage\_InstallExeUsingCredentialsConfig.ps1
  - Sample\_InstallExeCredsRegistry\_xPackage.ps1 →
    xPackage\_InstallExeUsingCredentialsAndRegistryConfig.ps1
  - Sample\_InstallMSI\_xPackage.ps1 → xPackage\_InstallMsiConfig.ps1
  - Sample\_InstallMSIProductId\_xPackage.ps1 →
    xPackage\_InstallMsiUsingProductIdConfig.ps1
- New examples
  - xUser\_RemoveUserConfig.ps1
  - xWindowsFeature\_AddFeatureUsingCredentialConfig.ps1
  - xWindowsFeature\_AddFeatureWithLogPathConfig.ps1
  - xWindowsFeature\_RemoveFeatureConfig.ps1
  - xService\_ChangeServiceStateConfig.ps1
  - xWindowsOptionalFeature\_DisableConfig.ps1
  - xPSEndpoint\_NewConfig.ps1
  - xPSEndpoint\_NewWithDefaultsConfig.ps1
  - xPSEndpoint\_RemoveConfig.ps1
  - xPSEndpoint\_NewCustomConfig.ps1
- Removed examples
  - Sample\_xPSSessionConfiguration.ps1 - This file was split up in several
    examples, those starting with 'xPSEndpoint*'.
  - Sample\_xMsiPackage\_InstallPackageFromHttp - This was added to the example
    xMsiPackage\_InstallPackageConfig.ps1 so the example sows either URI
    scheme.
  - Sample\_xEnvironment\_CreatePathVariable.ps1 - Same as the new example
    xEnvironment\_AddMultiplePaths.ps1

## 8.3.0.0

- Changes to xPSDesiredStateConfiguration
  - README.md: Fixed typo.
    [Steve Banik (@stevebanik-ndsc)](https://github.com/stevebanik-ndsc)
  - Adding a Branches section to the README.md with Codecov badges for both
    master and dev branch
    ([issue #416](https://github.com/PowerShell/xPSDesiredStateConfiguration/issues/416)).
- Changes to xWindowsProcess
  - Integration tests for this resource should no longer fail randomly. A
    timing issue made the tests fail in certain scenarios
    ([issue #420](https://github.com/PowerShell/xPSDesiredStateConfiguration/issues/420)).
- Changes to xDSCWebService
  - Added the option to use a certificate based on it's subject and template
    name instead of it's thumbprint. Resolves
    [issue #205](https://github.com/PowerShell/xPSDesiredStateConfiguration/issues/205).
  - xDSCWebService: Fixed an issue where Test-WebConfigModulesSetting would
    return $true when web.config contains a module and the desired state was
    for it to be absent. Resolves
    [issue #418](https://github.com/PowerShell/xPSDesiredStateConfiguration/issues/418).
- Updated the main DSCPullServerSetup readme to read easier, then updates the
  PowerShell comment based help for each function to follow normal help
  standards. [James Pogran (@jpogran)](https://github.com/jpogran)
- xRemoteFile: Remove progress bar for file download. This resolves issues
  [#165](https://github.com/PowerShell/xPSDesiredStateConfiguration/issues/165)
  and
  [#383](https://github.com/PowerShell/xPSDesiredStateConfiguration/issues/383)
  [Claudio Spizzi (@claudiospizzi)](https://github.com/claudiospizzi)

## 8.2.0.0

- xDSCWebService: Disable installing
  Microsoft.Powershell.Desiredstateconfiguration.Service.Resources.dll as a
  temporary workaround since the binary is missing on the latest Windows
  builds.

## 8.1.0.0

- xDSCWebService: Enable SQL provider configuration

## 8.0.0.0

- xDSCWebService
  - BREAKING CHANGE: The Pull Server will now run in a 64 bit IIS process by
    default. Enable32BitAppOnWin64 needs to be set to TRUE for the Pull
    Server to run in a 32 bit process.

## 7.0.0.0

- xService
  - BREAKING CHANGE: The service will now return as compliant if the service
    is not installed and the StartupType is set to Disabled regardless of the
    value of the Ensure property.
- Fixed misnamed certificate thumbprint variable in example
  Sample_xDscWebServiceRegistrationWithSecurityBestPractices

## 6.4.0.0

- xGroup:
  - Added updates from PSDscResources:
    - Added support for domain based group members on Nano server

## 6.3.0.0

- xDSCWebService
  - Fixed an issue where all 64bit IIS application pools stop working after
    installing DSC Pull Server, because IISSelfSignedCertModule(32bit) module
    was registered without bitness32 precondition.

## 6.2.0.0

- xMsiPackage:
  - Created high quality MSI package manager resource
- xArchive:
  - Fixed a minor bug in the unit tests where sometimes the incorrect
    DateTime format was used.
- xWindowsFeatureSet:
  - Had the wrong parameter name in one test case.

## 6.1.0.0

- Moved DSC pull server setup tests to DSCPullServerSetup folder for new common
  tests.
- xArchive:
  - Updated the resource to be a high quality resource
  - Transferred the existing "unit" tests to integration tests
  - Added unit and end-to-end tests
  - Updated documentation and examples
- xUser
  - Fixed error handling in xUser
- xRegistry
  - Fixed bug where an error was thrown when running Get-DscConfiguration if
    the registry key already existed
- Updated Test-IsNanoServer cmdlet to properly test for a Nano server rather
  than the core version of PowerShell

## 6.0.0.0

- xEnvironment
  - Updated resource to follow HQRM guidelines.
  - Added examples.
  - Added unit and end-to-end tests.
  - Significantly cleaned the resource.
  - Minor Breaking Change where the resource will now throw an error if no
    value is provided, Ensure is set to present, and the variable does not
    exist, whereas before it would create an empty registry key on the
    machine in this case (if this is the desired outcome then use the
    Registry resource).
  - Added a new Write property 'Target', which specifies whether the user
    wants to set the machine variable, the process variable, or both
    (previously it was setting both in most cases).
- xGroup:
  - Group members in the "NT Authority", "BuiltIn" and "NT Service" scopes
    should now be resolved without an error. If you were seeing the errors
    "Exception calling ".ctor" with "4" argument(s): "Server names cannot
    contain a space character."" or "Exception calling ".ctor" with "2"
    argument(s): "Server names cannot contain a space character."", this fix
    should resolve those errors. If you are still seeing one of the errors,
    there is probably another local scope we need to add. Please let us know.
  - The resource will no longer attempt to resolve group members if Members,
    MembersToInclude, and MembersToExclude are not specified.

## 5.2.0.0

- xWindowsProcess
  - Minor updates to integration tests because one of the tests was flaky.
- xRegistry:
  - Added support for forward slashes in registry key names. This resolves
    issue
    [#285](https://github.com/PowerShell/xPSDesiredStateConfiguration/issues/285).

## 5.1.0.0

- xWindowsFeature:
  - Added Catch to ignore RuntimeException when importing ServerManager
    module. This resolves issue
    [#69](https://github.com/PowerShell/xPSDesiredStateConfiguration/issues/69).
  - Updated unit tests.
- xPackage:
  - No longer checks for package installation when a reboot is required. This
    resolves issue
    [#52](https://github.com/PowerShell/xPSDesiredStateConfiguration/issues/52).
  - Ensures a space is added to MSI installation arguments. This resolves
    issue
    [#195](https://github.com/PowerShell/xPSDesiredStateConfiguration/issues/195).
  - Adds RunAsCredential parameter to permit installing packages with
    specific user account. This resolves issue
    [#221](https://github.com/PowerShell/xPSDesiredStateConfiguration/issues/221).
  - Fixes null verbose log output error. This resolves issue
    [#224](https://github.com/PowerShell/xPSDesiredStateConfiguration/issues/224).
- xDSCWebService
  - Fixed issue where resource would fail to read redirection.config file.
    This resolves issue
    [#191](https://github.com/PowerShell/xPSDesiredStateConfiguration/issues/191)
- xArchive
  - Fixed issue where resource would throw exception when file name contains
    brackets. This resolves issue
    [#255](https://github.com/PowerShell/xPSDesiredStateConfiguration/issues/255).
- xScript
  - Cleaned resource for high quality requirements
  - Added unit tests
  - Added integration tests
  - Updated documentation and example
- ResourceSetHelper:
  - Updated common functions for all 'Set' resources.
  - Added unit tests
- xGroupSet:
  - Updated resource to use new ResouceSetHelper functions and added
    integration tests.
- xGroup:
  - Cleaned module imports, fixed PSSA issues, and set ErrorActionPreference
    to stop.
- xService:
  - Cleaned resource functions to enable StrictMode.
  - Fixed bug in which Set-TargetResource would create a service when Ensure
    set to Absent and Path specified.
  - Added unit tests.
  - Added integration tests for BuiltInAccount and Credential.
- xServiceSet:
  - Updated resource to use new ResouceSetHelper functions and added
    integration tests.
  - Updated documentation and example
- xWindowsProcess
  - Cleaned resource as per high quality guidelines.
  - Added unit tests.
  - Added integration tests.
  - Updated documentation.
  - Updated examples.
  - Fixed bug in Get-TargetResource.
  - Added a 'Count' value to the hashtable returned by Get-TargetResource so
    that the user can see how many instances of the process are running.
  - Fixed bug in finding the path to the executable.
  - Changed name to be xWindowsProcess everywhere.
- xWindowsOptionalFeatureSet
  - Updated resource to use new ResouceSetHelper functions and added
    integration tests.
  - Updated documentation and examples
- xWindowsFeatureSet
  - Updated resource to use new ResouceSetHelper functions and added
    integration tests.
  - Updated documentation and examples
- xProcessSet
  - Updated resource to use new ResouceSetHelper functions and added
    integration tests.
  - Updated documentation and examples
- xRegistry
  - Updated resource to be high-quality
  - Fixed bug in which the user could not set a Binary registry value to 0
  - Added unit and integration tests
  - Added examples and updated documentation

## 5.0.0.0

- xWindowsFeature:
  - Cleaned up resource (PSSA issues, formatting, etc.)
  - Added/Updated Tests and Examples
  - BREAKING CHANGE: Removed the unused Source parameter
  - Updated to a high quality resource
- xDSCWebService:
  - Add DatabasePath property to specify a custom database path and enable
    multiple pull server instances on one server.
  - Rename UseUpToDateSecuritySettings property to UseSecurityBestPractices.
  - Add DisableSecurityBestPractices property to specify items that are
    excepted from following best practice security settings.
- xGroup:
  - Fixed PSSA issues
  - Formatting updated as per style guidelines
  - Missing comment-based help added for Get-/Set-/Test-TargetResource
  - Typos fixed in Unit test script
  - Unit test 'Get-TargetResource/Should return hashtable with correct values
    when group has no members' updated to handle the expected empty Members
    array correctly
  - Added a lot of unit tests
  - Cleaned resource
- xUser:
  - Fixed PSSA/Style violations
  - Added/Updated Tests and Examples
- Added xWindowsPackageCab
- xService:
  - Fixed PSSA/Style violations
  - Updated Tests
  - Added 'Ignore' state

## 4.0.0.0

- xDSCWebService:
  - Added setting of enhanced security
  - Cleaned up Examples
  - Cleaned up pull server verification test
- xProcess:
  - Fixed PSSA issues
  - Corrected most style guideline issues
- xPSSessionConfiguration:
  - Fixed PSSA and style issues
  - Renamed internal functions to follow verb-noun formats
  - Decorated all functions with comment-based help
- xRegistry:
  - Fixed PSSA and style issues
  - Renamed internal functions to follow verb-noun format
  - Decorated all functions with comment-based help
  - Merged with in-box Registry
  - Fixed registry key and value removal
  - Added unit tests
- xService:
  - Added descriptions to MOF file.
  - Added additional details to parameters in Readme.md in a format that can
    be generated from the MOF.
  - Added DesktopInteract parameter.
  - Added standard help headers to *-TargetResource functions.
  - Changed indent/format of all function help headers to be consistent.
  - Fixed line length violations.
  - Changed localization code so only a single copy of localization strings
    are required.
  - Removed localization strings from inside module file.
  - Updated unit tests to use standard test enviroment configuration and
    header.
  - Recreated unit tests to be non-destructive.
  - Created integration tests.
  - Allowed service to be restarted immediately rather than wait for next LCM
    run.
  - Changed helper function names to valid verb-noun format.
  - Removed New-TestService function from
    MSFT_xServiceResource.TestHelper.psm1 because it should not be used.
  - Fixed error calling Get-TargetResource when service does not exist.
  - Fixed bug with Get-TargetResource returning StartupType 'Auto' instead of
    'Automatic'.
  - Converted to HQRM standards.
  - Removed obfuscation of exception in Get-Win32ServiceObject function.
  - Fixed bug where service start mode would be set to auto when it already
    was set to auto.
  - Fixed error message content when start mode can not be changed.
  - Removed shouldprocess from functions as not required.
  - Optimized Test-TargetResource and Set-TargetResource by removing repeated
    calls to Get-Service and Get-CimInstance.
  - Added integration test for testing changes to additional service
    properties as well as changing service binary path.
  - Modified Set-TargetResource so that newly created service created with
    minimal properties and then all additional properties updated
    (simplification of code).
  - Added support for changing Service Description and DisplayName
    parameters.
  - Fixed bug when changing binary path of existing service.
- Removed test log output from repo.
- xWindowsOptionalFeature:
  - Cleaned up resource (PSSA issues, formatting, etc.)
  - Added example script
  - Added integration test
  - BREAKING CHANGE: Removed the unused Source parameter
  - Updated to a high quality resource
- Removed test log output from repo.
- Removed the prefix MSFT_ from all files and folders of the composite
  resources in this module because they were unavailable to Get-DscResource and
  Import-DscResource.
  - xFileUpload
  - xGroupSet
  - xProcessSet
  - xServiceSet
  - xWindowsFeatureSet
  - xWindowsOptionalFeatureSet

## 3.13.0.0

- Converted appveyor.yml to install Pester from PSGallery instead of from
  Chocolatey.
- Updated appveyor.yml to use the default image.
- Merged xPackage with in-box Package resource and added tests.
- xPackage: Re-implemented parameters for installation check from registry key
  value.
- xGroup:
  - Fixed Verbose output in Get-MembersAsPrincipals function.
  - Fixed bug when credential parameter passed does not contain local or
    domain context.
  - Fixed logic bug in MembersToInclude and MembersToExclude.
  - Fixed bug when trying to include the built-in Administrator in Members.
  - Fixed bug where Test-TargetResource would check for members when none
    specified.
  - Fix bug in Test-TargetResourceOnFullSKU function when group being set to
    a single member.
  - Fix bug in Set-TargetResourceOnFullSKU function when group being set to a
    single member.
  - Fix bugs in Assert-GroupNameValid to throw correct exception.
- xService
  - Updated xService resource to allow empty string for Description
    parameter.
- Merged xProcess with in-box Process resource and added tests.
- Fixed PSSA issues in xPackageResource.

## 3.12.0.0

- Removed localization for now so that resources can run on non-English
  systems.

## 3.11.0.0

- xRemoteFile:
  - Added parameters:
    - TimeoutSec
    - Proxy
    - ProxyCredential
  - Added unit tests.
  - Corrected Style Guidelines issues.
  - Added Localization support.
  - URI parameter supports File://.
  - Get-TargetResource returns URI parameter.
  - Fixed logging of error message reported when download fails.
  - Added new example Sample_xRemoteFileUsingProxy.ps1.
- Examples: Fixed missing newline at end of PullServerSetupTests.ps1.
- xFileUpload: Added PSSA rule suppression attribute.
- xPackageResource: Removed hardcoded ComputerName 'localhost' parameter from
  Get-WMIObject to eliminate PSSA rule violation. The parameter is not
  required.
- Added .gitignore to prevent DSCResource.Tests from being commited to repo.
- Updated AppVeyor.yml to use WMF 5 build OS so that latest test methods work.
- Updated xWebService resource to not deploy Devices.mdb if esent provider is
  used
- Fixed $script:netsh parameter initialization in xWebService resource that was
  causing CIM exception when EnableFirewall flag was specified.
- xService:
  - Fixed a bug where, despite no state specified in the config, the resource
    test returns false if the service is not running
  - Fixed bug in which Automatice StartupType did not match the 'Auto'
    StartMode in Test-TargetResource.
- xPackage: Fixes bug where CreateCheckRegValue was not being removed when
  uninstalling packages
- Replaced New-NetFirewallRule cmdlets with netsh as this cmdlet is not
  available by default on some downlevel OS such as Windows 2012 R2 Core.
- Added the xEnvironment resource
- Added the xWindowsFeature resource
- Added the xScript resource
- Added the xUser resource
- Added the xGroupSet resource
- Added the xProcessSet resource
- Added the xServiceSet resource
- Added the xWindowsFeatureSet resource
- Added the xWindowsOptionalFeatureSet resource
- Merged the in-box Service resource with xService and added tests for xService
- Merged the in-box Archive resource with xArchive and added tests for xArchive
- Merged the in-box Group resource with xGroup and added tests for xGroup

## 3.10.0.0

- **Publish-ModuleToPullServer**
- **Publish-MOFToPullServer**

## 3.9.0.0

- Added more information how to use Publish-DSCModuleAndMof cmdlet and samples
- Removed compliance server samples

## 3.8.0.0

- Added Pester tests to validate pullserver deployement.
- Removed Compliance Server deployment from xWebservice resource. Fixed
  database provider selection issue depending on OS flavor
- Added Publish-DSCModuleAndMof cmdlet to package DSC modules and mof and
  publish them on DSC enterprise pull server
- xRemoteFile resource: Added size verification in cache

## 3.7.0.0

- xService:
  - Fixed a bug where 'Dependencies' property was not picked up and caused
    exception when set.
- xWindowsOptionalFeature:
  - Fixed bug where Test-TargetResource method always failed.
  - Added support for Windows Server 2012 (and later) SKUs.
- Added xRegistry resource

## 3.6.0.0

- Added CreateCheckRegValue parameter to xPackage resource
- Added MatchSource parameter to xRemoteFile resource

## 3.5.0.0

- MSFT_xPackageResource: Added ValidateSet to Get/Set/Test-TargetResource to
  match MSFT_xPackageResource.schema.mof
- Fixed bug causing xService to throw error when service already exists
- Added StartupTimeout to xService resource
- Removed UTF8 BOM
- Added code for pull server removal

## 3.4.0.0

- Added logging inner exception messages in xArchive and xPackage resources
- Fixed hash calculation in Get-CacheEntry
- Fixed issue with PSDSCComplianceServer returning HTTP Error 401.2

## 3.3.0.0

- Add support to xPackage resource for checking different registry hives
- Added support for new registration properties in xDscWebService resource

## 3.2.0.0

- xArchive:
  - Fix problems with file names containing square brackets.
- xDSCWebService:
  - Fix default culture issue.
- xPackage:
  - Security enhancements.

## 3.0.3.4

- Multiple issues addressed
  - Corrected output type for Set- and Test-TargetResource functions in
    xWebSite, xPackage, xArchive, xGroup, xProcess, xService
  - xRemoteFile modified to support creating a directory that does not exist
    when specified, ensuring idempotency. Also improved error messages.
  - xDSCWebService updated so that Get-TargetResource returns the OData
    Endpoint URL correctly.
  - In xWindowsOptionalFeature, fixed Test-TargetResource issue requiring
    Ensure = True. Note: this change requires the previous Ensure values of
    Enable and Disable to change to Present and Absent

## 3.0.2.0

- Adding following resources:
  - xGroup

## 3.0.1.0

- Adding following resources:
  - xFileUpload

## 2.0.0.0

- Adding following resources:
  - xWindowsProcess
  - xService
  - xRemoteFile
  - xPackage

## 1.1.0.0

- Fix to remove and recreate the SSL bindings when performing a new HTTPS IIS
  Endpoint setup.
- Fix in the resource module to consume WebSite Name parameter correctly

## 1.0.0.0

- Initial release with the following resources:
  - DscWebService<|MERGE_RESOLUTION|>--- conflicted
+++ resolved
@@ -22,16 +22,13 @@
   - Common Tests - Relative Path Length
   - Common Tests - Required Script Analyzer Rules
   - Common Tests - Validate Markdown Links
-<<<<<<< HEAD
 - Changes to `Tests\Unit\MSFT_xMsiPackage.Tests.ps1`
   - Fixes issue where tests fail if executed from a drive other than C:.
     [issue #573](https://github.com/PowerShell/xPSDesiredStateConfiguration/issues/573)
-=======
 - Changes to
   `Tests\Unit\MSFT_xPackageResource.Tests.ps1`
   - Fixes issue where tests fail if run from a folder that contains spaces.
     [issue #580](https://github.com/PowerShell/xPSDesiredStateConfiguration/issues/580)
->>>>>>> 49e42659
 
 ## 8.5.0.0
 
