[![Build status](https://ci.appveyor.com/api/projects/status/s35s7sxuyym8yu6c/branch/master?svg=true)](https://ci.appveyor.com/project/PowerShell/xpsdesiredstateconfiguration/branch/master)

# xPSDesiredStateConfiguration

The **xPSDesiredStateConfiguration** module is a more recent, experimental version of the PSDesiredStateConfiguration module that ships in Windows as part of PowerShell 4.0.
The module contains the **xDscWebService**, **xWindowsProcess**, **xService**, **xPackage**, **xRemoteFile**, **xWindowsOptionalFeature** and **xGroup** DSC resources, as well as the **xFileUpload** composite DSC resource.

## Contributing
Please check out common DSC Resources [contributing guidelines](https://github.com/PowerShell/DscResource.Kit/blob/master/CONTRIBUTING.md).


## Resources

* **xArchive** creates or expands (extracts) ZIP archives.
* **xDscWebService** configures an OData endpoint for DSC service to make a node a DSC pull server.
* **xWindowsProcess** configures and manages Windows processes.
* **xService** configures and manages Windows services.
* **xRemoteFile** ensures the presence of remote files on a local machine.
* **xPackage** manages the installation of .msi and .exe packages.
* **xGroup** configures and manages local Windows groups
* **xFileUpload** is a composite resource which ensures that local files exist on an SMB share.
* **xWindowsOptionalFeature** configures optional Windows features.
* **xRegistry** is a copy of the built-in Registry resource, with some small bug fixes.
<<<<<<< HEAD
* **xEnvironment** configures and manages environment variables.
=======
>>>>>>> 8da7c1e5

### xArchive

The xArchive DSC Resource enables the creation or extraction of ZIP archives from / onto the local filesystem. The DSC Resource has two modes: **extraction** or **compression**. The **DestinationType** property controls the behavior of the DSC Resource.

If the **DestinationType** is set to `Directory` (default), then the ZIP file specified in the **Path** property will be extracted to the path in **Destination**. If the **DestinationType** is set to `File`, then the directory specified in the **Path** property will be compressed into a new ZIP file at the path specified in the **Destination** property.

* **Path**: The path of the ZIP archive, if extracting, or the source directory to compress, if compressing.
* **Destination**: The destination of the extracted files *or* the new ZIP archive.
* **DestinationType**: The destination can be either `File` or `Directory`.
* **CompressionLevel**: The amount of compression that should be applied to the new ZIP archive. The value can be one of the following: `Optimal`, `Fastest`, `NoCompression`

### xDscWebService

* **EndpointName**: The desired web service name.
* **CertificateThumbPrint**: Certificate thumbprint for creating an HTTPS endpoint. Use "AllowUnencryptedTraffic" for setting up a non SSL based endpoint.
* **Port**: Port for web service.
* **PhysicalPath**: Folder location where the content of the web service resides.
* **State**: State of the web service: { Started | Stopped }
* **ModulePath**: Folder location where DSC resources are stored.
* **ConfigurationPath**: Folder location where DSC configurations are stored.
* **Ensure**: Ensures that the web service is **Present** or **Absent**

### xWindowsProcess

For a complete list of properties, please use Get-DscResource

* **Path**: The full path or the process executable
* **Arguments**: This is a mandatory parameter for passing arguments to the process executable.
Specify an empty string if you don't want to pass any arguments.
* **Credential**: The credentials of the user under whose context you want to run the process.
* **Ensure**: Ensures that the process is running or stopped: { Present | Absent }

### xService

For a complete list of properties, please use Get-DscResource

* **Name**: The name for the service.
* **Ensure**: An enumeration which stating whether the service needs to be created (when set to 'Present') or deleted (when set to 'Absent')
* **Path**: The path to the service executable file. This is a requied parameter if Ensure is set to true

### xRemoteFile

* **DestinationPath**: Path where the remote file should be downloaded. Required.
* **Uri**: URI of the file which should be downloaded. It must be a HTTP, HTTPS or FILE resource. Required.
* **UserAgent**: User agent for the web request. Optional.
* **Headers**: Headers of the web request. Optional.
* **Credential**: Specifies credential of a user which has permissions to send the request. Optional.
* **MatchSource**: Determines whether the remote file should be re-downloaded if file in the DestinationPath was modified locally. Optional.
* **TimeoutSec**: Specifies how long the request can be pending before it times out. Optional.
* **Proxy**: Uses a proxy server for the request, rather than connecting directly to the Internet resource. Should be the URI of a network proxy server (e.g 'http://10.20.30.1'). Optional.
* **ProxyCredential**: Specifies a user account that has permission to use the proxy server that is specified by the Proxy parameter. Optional.
* **Ensure**: Says whether DestinationPath exists on the machine. It's a read only property.

### xPackage

For a complete list, please use Get-DscResource.

* **Ensure**: Ensures that the package is **Present** or **Absent**.
* **Name**: The name of the package.
* **Path**: The source path of the package.
* **ProductId**: The product ID of the package (usually a GUID).
* **Arguments**: Command line arguments passed on the installation command line.
* **Credential**: PSCredential needed to access Path.
* **ReturnCode**: An array of return codes that are returned after a successful installation.
* **LogPath**: The destination path of the log.
* **PackageDescription**: A text description of the package being installed.
* **Publisher**: Publisher's name.
* **InstalledOn**: Date of installation.
* **Size**: Size of the installation.
* **Version**: Version of the package.
* **Installed**: Is the package installed?
* **RunAsCredential**: Credentials to use when installing the package.
* **InstalledCheckRegKey**: Registry key to open to check for package installation status.
* **InstalledCheckRegValueName**: Registry value name to check for package installation status.
* **InstalledCheckRegValueData**: Value to compare against the retrieved value to check for package installation.
* **CreateCheckRegValue**: Creates the InstallCheckRegValueName registry value/data after successful package installation.

### xGroup

This resource extends PowerShell 4.0 Group resource by supporting cross-domain account lookup where a valid trust relationship exists.
In addition, limited support for UPN-formatted names are supported for identifying user, computer, and group domain-based accounts.

* **GroupName**: The name of the group.
* **Ensure**: Ensures that the group is **Present** or **Absent**.
* **Description**: Description of the group.
* **Members**: The members that form the group.
Note: If the group already exists, the listed items in this property replaces what is in the group.
* **MembersToInclude**: List of users to add to the group.
Note: This property is ignored if 'Members' is specified.
* **MembersToExclude**: List of users you want to ensure are not members of the group.
Note: This property is ignored if 'Members' is specified.
* **Credential**: Indicates the credentials required to access remote resources.
Note: This account must have the appropriate Active Directory permissions to add all non-local accounts to the group or an error will occur.

Local accounts may be specified in one of the following ways:

* The simple name of the account of the group or local user.
* The account name scoped to the explicit machine name (eg. myserver\users or myserver\username).
* The account name scoped using the explicit local machine qualifier (eg. .\users or .\username).

Domain members may be specified using domain\name or User Principal Name (UPN) formatting. The following illustrates the various formats

* Domain joined machines: mydomain\myserver or myserver@mydomain.com
* Domain user accounts: mydomain\username or username@mydomain.com
* Domain group accounts: mydomain\groupname or groupname@mydomain.com

### xFileUpload

* **DestinationPath**: Path where the local file should be uploaded.
* **SourcePath**: Path to the local file which should be uploaded.
* **Credential**: PSCredential for the user with access to DestinationPath.
* **CertificateThumbprint**: Thumbprint of the certificate which should be used for encryption/decryption.

### xRegistry

This is a copy of the built-in Registry resource from the PSDesiredStateConfiguration module, with one small change:  it now supports
registry keys whose names contain forward slashes.

### xWindowsOptionalFeature
Note: _the xWindowsOptionalFeature is only supported on Windows client or Windows Server 2012 (and later) SKUs._

* **Name**: Name of the optional Windows feature.
* **Source**: Specifies the location of the files that are required to restore a feature that has been removed from the image.
   - You can specify the Windows directory of a mounted image or a running Windows installation that is shared on the network.
   - If you specify multiple Source arguments, the files are gathered from the first location where they are found and the rest of the locations are ignored.
* **RemoveFilesOnDisable**: Removes the files for an optional feature without removing the feature's manifest from the image.
   - Suported values: $true, $false.
   - Default value: $false.
* **LogPath**: Specifies the full path and file name to log to.
   - If not set, the default is %WINDIR%\Logs\Dism\dism.log.
* **Ensure**: Ensures that the feature is present or absent.
   - Supported values: Present, Absent.
   - Default Value: Present.
* **NoWindowsUpdateCheck**: Prevents DISM from contacting Windows Update (WU) when searching for the source files to restore a feature on an online image.
   - Suported values: $true, $false.
   - Default value: $false.
* **LogLevel**: Specifies the maximum output level shown in the logs.
   - Suported values: ErrorsOnly, ErrorsAndWarning, ErrorsAndWarningAndInformation.
   - Default value: ErrorsOnly.

### xEnvironment

* **Name**: Indicates the name of the environment variable for which you want to ensure a specific state.
* **Value**: The value to assign to the environment variable.
   - Supported values: Non-null strings
   - Default Value: [String]::Empty
* **Ensure**: Ensures that the feature is present or absent.
   - Supported values: Present, Absent.
   - Default Value: Present.
* **Path**: Defines the environment variable that is being configured. Set this property to $true if the variable is the Path variable; otherwise, set it to $false. If the variable being configured is the Path variable, the value provided through the Value property will be appended to the existing value.
   - Suported values: $true, $false.
   - Default value: $false.

## Functions

### Publish-ModuleToPullServer
    Publishes a 'ModuleInfo' object(s) to the pullserver module repository or user provided path. It accepts its input from a pipeline so it can be used in conjunction with Get-Module as Get-Module <ModuleName> | Publish-Module

### Publish-MOFToPullServer
    Publishes a 'FileInfo' object(s) to the pullserver configuration repository. Its accepts FileInfo input from a pipeline so it can be used in conjunction with Get-ChildItem .*.mof | Publish-MOFToPullServer

## Versions

### Unreleased

* xRemoteFile: Added parameters:
                - TimeoutSec
                - Proxy
                - ProxyCredential
               Added unit tests.
               Corrected Style Guidelines issues.
               Added Localization support.
               URI parameter supports File://.
               Get-TargetResource returns URI parameter.
               Fixed logging of error message reported when download fails.
               Added new example Sample_xRemoteFileUsingProxy.ps1.
* Examples: Fixed missing newline at end of PullServerSetupTests.ps1.
* xFileUpload: Added PSSA rule suppression attribute.
* xPackageResource: Removed hardcoded ComputerName 'localhost' parameter from Get-WMIObject to eliminate PSSA rule violation. The parameter is not required.
* Added .gitignore to prevent DSCResource.Tests from being commited to repo.
* Updated AppVeyor.yml to use WMF 5 build OS so that latest test methods work.
* Updated xWebService resource to not deploy Devices.mdb if esent provider is used
* Fixed $script:netsh parameter initialization in xWebService resource that was causing CIM exception when EnableFirewall flag was specified.
* xService:
    - Fixed a bug where, despite no state specified in the config, the resource test returns false if the service is not running
* xPackage: Fixes bug where CreateCheckRegValue was not being removed when uninstalling packages
* Replaced New-NetFirewallRule cmdlets with netsh as this cmdlet is not available by default on some downlevel OS such as Windows 2012 R2 Core.

### 3.10.0.0

* **Publish-ModuleToPullServer**
* **Publish-MOFToPullServer**

### 3.9.0.0

* Added more information how to use Publish-DSCModuleAndMof cmdlet and samples
* Removed compliance server samples

### 3.8.0.0

* Added Pester tests to validate pullserver deployement.
* Removed Compliance Server deployment from xWebservice resource. Fixed database provider selection issue depending on OS flavor
* Added Publish-DSCModuleAndMof cmdlet to package DSC modules and mof and publish them on DSC enterprise pull server
* xRemoteFile resource: Added size verification in cache

### 3.7.0.0

* xService:
    - Fixed a bug where 'Dependencies' property was not picked up and caused exception when set.
* xWindowsOptionalFeature:
    - Fixed bug where Test-TargetResource method always failed.
    - Added support for Windows Server 2012 (and later) SKUs.
* Added xRegistry resource

### 3.6.0.0
* Added CreateCheckRegValue parameter to xPackage resource
* Added MatchSource parameter to xRemoteFile resource

### 3.5.0.0

* MSFT_xPackageResource: Added ValidateSet to Get/Set/Test-TargetResource to match MSFT_xPackageResource.schema.mof
* Fixed bug causing xService to throw error when service already exists
* Added StartupTimeout to xService resource
* Removed UTF8 BOM
* Added code for pull server removal

### 3.4.0.0

* Added logging inner exception messages in xArchive and xPackage resources
* Fixed hash calculation in Get-CacheEntry
* Fixed issue with PSDSCComplianceServer returning HTTP Error 401.2


### 3.3.0.0

* Add support to xPackage resource for checking different registry hives
* Added support for new registration properties in xDscWebService resource

### 3.2.0.0

* xArchive:
    - Fix problems with file names containing square brackets.
* xDSCWebService:
    - Fix default culture issue.
* xPackage:
    - Security enhancements.

### 3.0.3.4

* Multiple issues addressed
    - Corrected output type for Set- and Test-TargetResource functions in xWebSite, xPackage, xArchive, xGroup, xProcess, xService
    - xRemoteFile modified to support creating a directory that does not exist when specified, ensuring idempotency.
    Also improved error messages.
    - xDSCWebService updated so that Get-TargetResource returns the OData Endpoint URL correctly.
    - In xWindowsOptionalFeature, fixed Test-TargetResource issue requiring Ensure = True.
        + Note: this change requires the previous Ensure values of Enable and Disable to change to Present and Absent

### 3.0.2.0

* Adding following resources:
    * xGroup

### 3.0.1.0

* Adding following resources:
    * xFileUpload

### 2.0.0.0

* Adding following resources:
    * xWindowsProcess
    * xService
    * xRemoteFile
    * xPackage

### 1.1.0.0

* Fix to remove and recreate the SSL bindings when performing a new HTTPS IIS Endpoint setup.
* Fix in the resource module to consume WebSite Name parameter correctly

### 1.0.0.0

* Initial release with the following resources:
    * DscWebService

## Examples
### Change the name and the workgroup name

This configuration will set a machine name and change its workgroup.

### Switch from a workgroup to a domain

This configuration sets the machine name and joins a domain.
Note: this requires a credential.

### Change the name while staying on the domain

This example will change the machines name while remaining on the domain.
Note: this requires a credential.

### Change the name while staying on the workgroup

This example will change a machine's name while remaining on the workgroup.

### Switch from a domain to a workgroup

This example switches the computer from a domain to a workgroup.
Note: this requires a credential.

### Download file from URI, specifying headers and user agent

This configuration will download a file from a specific URI to DestinationPath.
The web request will contain specific headers and will be sent using a specified user agent.

### Upload file to an SMB share

This configuration will upload a file from SourcePath to the remote DestinationPath.
Username and password will be used to access the DestinationPath.

### Sample1.ps1 installs a package that uses an .exe file

This configuration will install a .exe package, verifying the package using the package name.

### Sample1.ps2 installs a package that uses an .exe file

This configuration will install a .exe package and verify the package using the product ID and package name.

### Sample1.ps3 installs a package that uses an .msi file.

This configuration will install a .msi package and verify the package using the product ID and package name and requires credentials to read the share and install the package.

### Sample1.ps4 installs a package that uses an .exe file

This configuration will install a .exe package and verify the package using the product ID and package name and requires credentials to read the share and install the package. It also uses custom registry values to check for the package presence.

### Validate pullserver deployement.
If Sample_xDscWebService.ps1 is used to setup a DSC pull and reporting endpoint, the service endpoint can be validated by performing Invoke-WebRequest -URI http://localhost:8080/PSDSCPullServer.svc/$metadata in Powershll or http://localhost:8080/PSDSCPullServer.svc/ when using InternetExplorer.

[Pullserver Validation Pester Tests](Examples/PullServerDeploymentVerificationTest)<|MERGE_RESOLUTION|>--- conflicted
+++ resolved
@@ -21,10 +21,7 @@
 * **xFileUpload** is a composite resource which ensures that local files exist on an SMB share.
 * **xWindowsOptionalFeature** configures optional Windows features.
 * **xRegistry** is a copy of the built-in Registry resource, with some small bug fixes.
-<<<<<<< HEAD
 * **xEnvironment** configures and manages environment variables.
-=======
->>>>>>> 8da7c1e5
 
 ### xArchive
 
