
Import-Module -Name (Join-Path -Path (Split-Path $PSScriptRoot -Parent) `
                               -ChildPath 'CommonResourceHelper.psm1')

# Localized messages for Write-Verbose statements in this resource
$script:localizedData = Get-LocalizedData -ResourceName 'MSFT_xWindowsFeature'

<#
    .SYNOPSIS
        Retrieves the status of the role or feature with the given name on the target machine.

    .PARAMETER Name
        The name of the Windows feature to retrieve

    .PARAMETER Credential
        Credential attributes (if required) to retrieve the info on the role or feature.
        Optional.

    .NOTES
        If a feature does not contain any subfeatures then $includeAllSubFeature
        will be set to $false. If a feature contains one or more subfeatures then
        $includeAllSubFeature will be set to $true only if all the subfeatures are installed
        otherwise, $includeAllSubFeature will be set to $false. 
#>
function Get-TargetResource
{
     [OutputType([Hashtable])]
     param
     (
        [Parameter(Mandatory = $true)]
        [ValidateNotNullOrEmpty()]
        [String]
        $Name,
        
        [System.Management.Automation.PSCredential]
        [System.Management.Automation.Credential()]
        $Credential
     )

        $getTargetResourceResult = $null
 
        Write-Verbose -Message ($script:localizedData.GetTargetResourceStartVerboseMessage-f ${Name})

        Assert-PrerequisitesValid 

        Write-Verbose -Message ($script:localizedData.QueryFeature -f ${Name})

        $isR2Sp1 = Test-IsWinServer2008R2SP1
        if ($isR2Sp1 -and $psboundparameters.ContainsKey('Credential'))
        {
            $parameters = $psboundparameters.Remove('Credential')
            $feature = Invoke-Command -ScriptBlock { Get-WindowsFeature @using:psboundparameters } `
                                      -ComputerName . `
                                      -Credential $Credential `
                                      -ErrorVariable ev
            $psboundparameters.Add('Credential', $Credential)
        }
        else
        {
            $feature = Get-WindowsFeature @psboundparameters -ErrorVariable ev
        }

        if ($null -eq $ev -or $ev.Count -eq 0)
        {
            $foundError = $false

            Assert-FeatureValid $feature $Name

            $includeAllSubFeature = $true

            if ($feature.SubFeatures.Count -eq 0)
            {
                $includeAllSubFeature = $false
            }
            else
            {
                foreach ($currentSubFeature in $feature.SubFeatures)
                {
                   if ($foundError -eq $false)
                   {
                        $parameters = $psboundparameters.Remove('Name')
                        $psboundparameters.Add('Name', $currentSubFeature)

                        $isR2Sp1 = Test-IsWinServer2008R2SP1
                        if ($isR2Sp1 -and $psboundparameters.ContainsKey('Credential'))
                        {
                            $parameters = $psboundparameters.Remove('Credential')
                            $subFeature = Invoke-Command -ScriptBlock { Get-WindowsFeature @using:psboundparameters } `
                                                         -ComputerName . `
                                                         -Credential $Credential `
                                                         -ErrorVariable errorVar
                            $psboundparameters.Add('Credential', $Credential)
                        }
                        else
                        {
                            $subFeature = Get-WindowsFeature @psboundparameters -ErrorVariable errorVar
                        }

                        if ($null -eq $errorVar -or $errorVar.Count -eq 0)
                        {
                            Assert-FeatureValid $subFeature $currentSubFeature

                            if (-not $subFeature.Installed)
                            {
                                $includeAllSubFeature = $false
                                break
                            }
                        }
                        else
                        {
                            $foundError = $true
                        }
                    }
                }
            }

            if ($foundError -eq $false)
            {
                if ($feature.Installed)
                {
                    $ensureResult = 'Present'
                }
                else
                {
                    $ensureResult = 'Absent'
                }

                # Add all feature properties to the hash table
                $getTargetResourceResult = @{
                    Name = $Name
                    DisplayName = $feature.DisplayName
                    Ensure = $ensureResult
                    IncludeAllSubFeature = $includeAllSubFeature
                }

                Write-Verbose -Message ($script:localizedData.GetTargetResourceEndVerboseMessage -f ${Name})

                return $getTargetResourceResult
            }
        }
}

<#
    .SYNOPSIS
        Installs or uninstalls the role or feature with the given name on the target machine.
        If IncludeAllSubFeature is set to $true, then all of the subfeatures of the given feature
        will also be installed. 

    .PARAMETER Name
        The name of the Windows feature to install or uninstall.

    .PARAMETER Ensure
        Specifies whether the feature should be installed ('Present') or uninstalled ('Absent').
        By default this is set to Present.

    .PARAMETER IncludeAllSubFeature
        Specifies whether the subfeatures of the indicated feature should also be installed.
        If Ensure is set to 'Absent' then all (if any) subfeatures will always be uninstalled
        as well.
        By default this is set to $false.

    .PARAMETER Credential
        Credential (if required) to install or uninstall the role or feature.
        Optional.

    .PARAMETER LogPath
        The path to the log file to log this operation

#>
function Set-TargetResource
{
    [CmdletBinding(SupportsShouldProcess = $true, DefaultParameterSetName = 'FeatureName')]
    param
    (
       [parameter(Mandatory = $true, ParameterSetName = 'FeatureName')]
       [ValidateNotNullOrEmpty()]
       [String]
       $Name,

       [ValidateSet('Present', 'Absent')]
       [String]
       $Ensure = 'Present',

       [Boolean]
       $IncludeAllSubFeature = $false,

       [System.Management.Automation.PSCredential]
       [System.Management.Automation.Credential()]
       $Credential,

       [ValidateNotNullOrEmpty()]
       [String]
       $LogPath
    )

    Write-Verbose -Message ($script:localizedData.SetTargetResourceStartVerboseMessage -f ${Name})

    Assert-PrerequisitesValid 

<<<<<<< HEAD
=======
    # The Source Parameter is not used by Windows Server 2008 R2 SP1, hence, removing it.
    $isR2Sp1 = Test-IsWinServer2008R2SP1

    if ($isR2Sp1 -and $psboundparameters.ContainsKey('Source'))
    {
        Write-Verbose -Message ($script:localizedData.SourcePropertyNotSupportedDebugMessage)

        $parameters = $psboundparameters.Remove('Source')
    }


>>>>>>> a3831356
    if ($Ensure -eq 'Present')
    {
        $parameters = $psboundparameters.Remove('Ensure')

        Write-Verbose -Message ($script:localizedData.InstallFeature -f ${Name})

        $isR2Sp1 = Test-IsWinServer2008R2SP1
        if ($isR2Sp1 -and $psboundparameters.ContainsKey('Credential'))
        {
            $parameters = $psboundparameters.Remove('Credential')
            $feature = Invoke-Command -ScriptBlock { Add-WindowsFeature @using:psboundparameters } `
                                      -ComputerName . `
                                      -Credential $Credential `
                                      -ErrorVariable ev
            $psboundparameters.Add('Credential', $Credential)
        }
        else
        {
            $feature = Add-WindowsFeature @psboundparameters -ErrorVariable ev
        }

        if ($null -ne $feature -and $feature.Success -eq $true)
        {
            Write-Verbose ($script:localizedData.InstallSuccess -f $Name)

            # Check if reboot is required, if so notify CA.
            if ($feature.RestartNeeded -eq 'Yes')
            {
                Write-Verbose -Message $script:localizedData.RestartNeeded

                $global:DSCMachineStatus = 1
            }
        }
        else
        {
            <#
                The Add-WindowsFeature cmdlet failed to successfully install the requested feature.
                If there are errors from the Add-WindowsFeature cmdlet. We surface those errors.
                If Add-WindwosFeature cmdlet does not surface any errors. Then the provider throws
                a terminating error.
            #>
            if ($null -eq $ev -or $ev.Count -eq 0)
            {
                $errorId = 'FeatureInstallationFailure'
                $errorCategory = [System.Management.Automation.ErrorCategory]::InvalidOperation
                $errorMessage = $($script:localizedData.FeatureInstallationFailureError) -f ${Name} 
                $exception = New-Object System.InvalidOperationException $errorMessage 
                $errorRecord = New-Object System.Management.Automation.ErrorRecord $exception, $errorId, $errorCategory, $null

                New-InvalidOperationException -Message $errorMessage -ErrorRecord $errorRecord
            }
        }
    }
    # Ensure = 'Absent'
    else
    {
        $parameters = $psboundparameters.Remove('Ensure')
        $parameters = $psboundparameters.Remove('IncludeAllSubFeature')

        Write-Verbose -Message ($script:localizedData.UninstallFeature -f ${Name})

        $isR2Sp1 = Test-IsWinServer2008R2SP1
        if ($isR2Sp1 -and $psboundparameters.ContainsKey('Credential'))
        {
            $parameters = $psboundparameters.Remove('Credential')
            $feature = Invoke-Command -ScriptBlock { Remove-WindowsFeature @using:psboundparameters } `
                                      -ComputerName . `
                                      -Credential $Credential `
                                      -ErrorVariable ev
            $psboundparameters.Add('Credential', $Credential)
        }
        else
        {
            $feature = Remove-WindowsFeature @psboundparameters -ErrorVariable ev
        }

        if ($feature -ne $null -and $feature.Success -eq $true)
        {
            Write-Verbose ($script:localizedData.UninstallSuccess -f $Name)

            # Check if reboot is required, if so notify CA.
            if ($feature.RestartNeeded -eq 'Yes')
            {
                Write-Verbose -Message $script:localizedData.RestartNeeded
                $global:DSCMachineStatus = 1
            }
        }
        else
        {
            <#
                The Remove-WindowsFeature cmdlet failed to successfully Uninstall the requested feature.
                If there are errors from the Remove-WindowsFeature cmdlet. We surface those errors.
                If Remove-WindwosFeature cmdlet does not surface any errors. Then the provider throws
                a terminating error.
            #>
            if ($null -eq $ev -or $ev.Count -eq 0)
            {
                $errorId = 'FeatureUnInstallationFailure'
                $errorCategory = [System.Management.Automation.ErrorCategory]::InvalidOperation
                $errorMessage = $($script:localizedData.FeatureUnInstallationFailureError) -f ${Name} 
                $exception = New-Object System.InvalidOperationException $errorMessage 
                $errorRecord = New-Object System.Management.Automation.ErrorRecord $exception, $errorId, $errorCategory, $null

                New-InvalidOperationException -Message $errorMessage -ErrorRecord $errorRecord
            }
        }
    }

    Write-Verbose -Message ($script:localizedData.SetTargetResourceEndVerboseMessage -f ${Name})
}

<#
    .SYNOPSIS
        Tests if the feature with the given name is in the desired state. 

    .PARAMETER Name
        The name of the Windows feature to test the state of.

    .PARAMETER Ensure
        Specifies whether the feature should be installed ('Present') or uninstalled ('Absent').
        By default this is set to Present.

    .PARAMETER IncludeAllSubFeature
        Specifies whether the subfeatures of the indicated feature should also be checked that
        they are in the desired state. If Ensure is set to 'Present' and this is set to $true
        then each subfeature is checked to ensure it is installed as well. If Ensure is set to
        Absent and this is set to $true, then each subfeature is checked to ensure it is uninstalled.
        As of now, this test can't be used to check if a feature is Installed but all of its
        subfeatures are uninstalled.
        By default this is set to $false.

    .PARAMETER Credential
        Credential attributes (if required) to test the status of the role or feature.
        Optional.

    .PARAMETER LogPath
        The path to the log file to log this operation.

#>
function Test-TargetResource
{
    [OutputType([System.Boolean])]
    param
    (
        [parameter(Mandatory = $true)]
        [ValidateNotNullOrEmpty()]
        [String]
        $Name,

        [ValidateSet('Present', 'Absent')]
        [String]
        $Ensure = 'Present',

        [Boolean]
        $IncludeAllSubFeature = $false,

        [System.Management.Automation.PSCredential]
        [System.Management.Automation.Credential()]
        $Credential,

        [ValidateNotNullOrEmpty()]
        [String]
        $LogPath

    )

        Write-Verbose -Message ($script:localizedData.TestTargetResourceStartVerboseMessage -f ${Name})

        Assert-PrerequisitesValid

<<<<<<< HEAD
=======
        # The Source Parameter is not applicable to Windows Server 2008 R2 SP1, hence, removing it.
        $isR2Sp1 = Test-IsWinServer2008R2SP1
        if ($isR2Sp1 -and $psboundparameters.ContainsKey('Source'))
        {
            Write-Verbose -Message $script:localizedData.SourcePropertyNotSupportedDebugMessage

            $parameters = $psboundparameters.Remove('Source')
        }

>>>>>>> a3831356
        $testTargetResourceResult = $false

        $parameters = $psboundparameters.Remove('Ensure')
        $parameters = $psboundparameters.Remove('IncludeAllSubFeature')

        Write-Verbose -Message ($script:localizedData.QueryFeature -f ${Name})

        $isR2Sp1 = Test-IsWinServer2008R2SP1
        if ($isR2Sp1 -and $psboundparameters.ContainsKey('Credential'))
        {
            $parameters = $psboundparameters.Remove('Credential')
            $feature = Invoke-Command -ScriptBlock { Get-WindowsFeature @using:psboundparameters } `
                                      -ComputerName . `
                                      -Credential $Credential `
                                      -ErrorVariable ev
            $psboundparameters.Add('Credential', $Credential)
        }
        else
        {
            $feature = Get-WindowsFeature @psboundparameters -ErrorVariable ev
        }


        if ($null -eq $ev -or $ev.Count -eq 0)
        {
            Assert-FeatureValid $feature $Name


            # Check if the feature is in the requested Ensure state.
            if (($Ensure -eq 'Present' -and $feature.Installed -eq $true) -or `
                ($Ensure -eq 'Absent' -and $feature.Installed -eq $false))
            {
                $testTargetResourceResult = $true

                if ($IncludeAllSubFeature)
                {
                    # Check if each subfeature is in the requested state.
                    foreach ($currentSubFeature in $feature.SubFeatures)
                    {
                        $parameters = $psboundparameters.Remove('Name')
                        $parameters = $psboundparameters.Remove('Ensure')
                        $parameters = $psboundparameters.Remove('IncludeAllSubFeature')
                        $psboundparameters.Add('Name', $currentSubFeature)

                        $isR2Sp1 = Test-IsWinServer2008R2SP1
                        if ($isR2Sp1 -and $psboundparameters.ContainsKey('Credential'))
                        {
                            $parameters = $psboundparameters.Remove('Credential')
                            $subFeature = Invoke-Command -ScriptBlock { Get-WindowsFeature @using:psboundparameters } -ComputerName . -Credential $Credential -ErrorVariable errorVar
                            $psboundparameters.Add('Credential', $Credential)
                        }
                        else
                        {
                            $subFeature = Get-WindowsFeature @psboundparameters -ErrorVariable errorVar
                        }


                        if ($null -eq $errorVar -or $errorVar.Count -eq 0)
                        {
                            Assert-FeatureValid $subFeature $currentSubFeature

                            if (-not $subFeature.Installed -and $Ensure -eq 'Present')
                            {
                                $testTargetResourceResult = $false
                                break
                            }

                            if ($subFeature.Installed -and $Ensure -eq 'Absent')
                            {
                                $testTargetResourceResult = $false
                                break
                            }
                        }
                    }
                }
            }

            Write-Verbose -Message ($script:localizedData.TestTargetResourceEndVerboseMessage -f ${Name})

            return $testTargetResourceResult
        }
}


<#
    .SYNOPSIS
        Asserts that the given feature exists and that there are not multiple instances of it.
        Throws an invalid operation exception if either of the above errors is found.

    .PARAMETER Feature
        The feature object to check for validity.

    .PARAMETER Name
        The name of the feature to include in any error messages that are thrown.
        (Not used to assert validity of the feature).
        
#>
function Assert-FeatureValid
{
    param
    (
        [PSObject]
        $Feature,

        [String]
        $Name
    )

    if ($null -eq $Feature)
    {
        $errorId = 'FeatureNotFound'
        $errorCategory = [System.Management.Automation.ErrorCategory]::InvalidOperation
        $errorMessage = $($script:localizedData.FeatureNotFoundError) -f ${Name}
        $exception = New-Object System.InvalidOperationException $errorMessage
        $errorRecord = New-Object System.Management.Automation.ErrorRecord $exception, $errorId, $errorCategory, $null

        New-InvalidOperationException -Message $errorMessage -ErrorRecord $errorRecord
    }

    if ($Feature.Count -gt 1)
    {
        $errorId = 'FeatureDiscoveryFailure'
        $errorCategory = [System.Management.Automation.ErrorCategory]::InvalidResult
        $errorMessage = $($script:localizedData.FeatureDiscoveryFailureError) -f ${Name}
        $exception = New-Object System.InvalidOperationException $errorMessage
        $errorRecord = New-Object System.Management.Automation.ErrorRecord $exception, $errorId, $errorCategory, $null

        New-InvalidOperationException -Message $errorMessage -ErrorRecord $errorRecord
    }
}

<#
    .SYNOPSIS
        Asserts that the MSFT_RoleResource is supported on the target machine.
        MSFT_RoleResource depends on the ServerManager Module
        which is only supported on Server SKU's.
        If ServerManager is not available on the target machine then an Invalid Operation exception
        is thrown.
#>
function Assert-PrerequisitesValid
{
    param 
    ()

    # Enable ServerManager-PSH-Cmdlets feature if OS is WS2008R2 Core.
    $datacenterServerCore = 12
    $standardServerCore = 13
    $EnterpriseServerCore = 14

    $operatingSystem = Get-CimInstance -Class 'Win32_OperatingSystem'
    if ($operatingSystem.Version.StartsWith('6.1.') -and `
        (($operatingSystem.OperatingSystemSKU -eq $datacenterServerCore) -or `
         ($operatingSystem.OperatingSystemSKU -eq $standardServerCore) -or `
         ($operatingSystem.OperatingSystemSKU -eq $EnterpriseServerCore)))
    {
        Write-Verbose -Message $script:localizedData.EnableServerManagerPSHCmdletsFeature

        # Update:ServerManager-PSH-Cmdlets has a depndency on Powershell 2 update: MicrosoftWindowsPowerShell
        # Hence enabling MicrosoftWindowsPowerShell.
        $null = dism /online /enable-feature /FeatureName:MicrosoftWindowsPowerShell
        $null = dism /online /enable-feature /FeatureName:ServerManager-PSH-Cmdlets
    }

    try
    {
        Import-Module -Name 'ServerManager'
    }
    catch
    {
        Write-Verbose -Message $script:localizedData.ServerManagerModuleNotFoundDebugMessage

        $errorId = 'SkuNotSupported'
        $errorCategory = [System.Management.Automation.ErrorCategory]::InvalidOperation
        $errorMessage = $($script:localizedData.SkuNotSupported)
        $exception = New-Object System.InvalidOperationException $errorMessage
        $errorRecord = New-Object System.Management.Automation.ErrorRecord $exception, $errorId, $errorCategory, $null

        New-InvalidOperationException -Message $errorMessage -ErrorRecord $errorRecord
    }
}

<#
    .SYNOPSIS
        Tests if the machine is a Windows Server 2008 R2 SP1 machine.
        Returns $true if so, $false otherwise.
    
    .NOTES
        Since Assert-PrequisitesValid ensures that ServerManager is available on the machine,
        the version is the only thing that needs to be checked in this function.
#>
function Test-IsWinServer2008R2SP1
{
    param
    ()

    if ([Environment]::OSVersion.Version.ToString().Contains('6.1.'))
    {
        return $true
    }

    return $false
}

Export-ModuleMember -Function *-TargetResource<|MERGE_RESOLUTION|>--- conflicted
+++ resolved
@@ -197,20 +197,6 @@
 
     Assert-PrerequisitesValid 
 
-<<<<<<< HEAD
-=======
-    # The Source Parameter is not used by Windows Server 2008 R2 SP1, hence, removing it.
-    $isR2Sp1 = Test-IsWinServer2008R2SP1
-
-    if ($isR2Sp1 -and $psboundparameters.ContainsKey('Source'))
-    {
-        Write-Verbose -Message ($script:localizedData.SourcePropertyNotSupportedDebugMessage)
-
-        $parameters = $psboundparameters.Remove('Source')
-    }
-
-
->>>>>>> a3831356
     if ($Ensure -eq 'Present')
     {
         $parameters = $psboundparameters.Remove('Ensure')
@@ -381,18 +367,6 @@
 
         Assert-PrerequisitesValid
 
-<<<<<<< HEAD
-=======
-        # The Source Parameter is not applicable to Windows Server 2008 R2 SP1, hence, removing it.
-        $isR2Sp1 = Test-IsWinServer2008R2SP1
-        if ($isR2Sp1 -and $psboundparameters.ContainsKey('Source'))
-        {
-            Write-Verbose -Message $script:localizedData.SourcePropertyNotSupportedDebugMessage
-
-            $parameters = $psboundparameters.Remove('Source')
-        }
-
->>>>>>> a3831356
         $testTargetResourceResult = $false
 
         $parameters = $psboundparameters.Remove('Ensure')
