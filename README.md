--- conflicted
+++ resolved
@@ -340,11 +340,8 @@
           Fix bug when credential parameter passed does not contain local or domain context.
 * Converted appveyor.yml to install Pester from PSGallery instead of from Chocolatey.
 * Updated appveyor.yml to use the default image.
-<<<<<<< HEAD
+* Merged xPackage with in-box Package resource and added tests.
 * xGroup: Fixed logic bug in MembersToInclude and MembersToExclude
-=======
-* Merged xPackage with in-box Package resource and added tests.
->>>>>>> a1b69caf
 
 ### 3.12.0.0
 
