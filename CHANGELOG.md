# Versions

## Unreleased

- xRemoteFile
  - Updated MatchSource description in README.md.
    [issue #409](https://github.com/PowerShell/xPSDesiredStateConfiguration/issues/409)
  - Improved layout of MOF file to move description left.
  - Added function help for all functions.
  - Moved `New-InvalidDataException` to CommonResourceHelper.psm1.
    [issue #544](https://github.com/PowerShell/xPSDesiredStateConfiguration/issues/544)
- Added full stops to the end of all functions help in CommonResourceHelper.psm1.
- Added unit tests for `New-InvalidArgumentException`,
  `New-InvalidDataException` and `New-InvalidOperationException`
  CommonResourceHelper.psm1 functions.
- Changes to `MSFT_xDSCWebService`
  - Fixed
    [issue #528](https://github.com/PowerShell/xPSDesiredStateConfiguration/issues/528)
    : Unable to disable selfsigned certificates using AcceptSelfSignedCertificates=$false
  - Fixed
    [issue #460](https://github.com/PowerShell/xPSDesiredStateConfiguration/issues/460)
    : Redeploy DSC Pull Server fails with error
- Opt-in to the following Meta tests:
  - Common Tests - Custom Script Analyzer Rules
  - Common Tests - Flagged Script Analyzer Rules
  - Common Tests - New Error-Level Script Analyzer Rules
  - Common Tests - Relative Path Length
  - Common Tests - Required Script Analyzer Rules
  - Common Tests - Validate Markdown Links
<<<<<<< HEAD
- Add .markdownlint.json file using settings from
  [here](https://raw.githubusercontent.com/PowerShell/SqlServerDsc/dev/.markdownlint.json)
  as a starting point.
=======
- Changes to
  `Tests\Unit\MSFT_xPackageResource.Tests.ps1`
  - Fixes issue where tests fail if run from a folder that contains spaces.
    [issue #580](https://github.com/PowerShell/xPSDesiredStateConfiguration/issues/580)
>>>>>>> 49e42659

## 8.5.0.0

- Pull server module publishing
  - Removed forced verbose logging from CreateZipFromSource,
    Publish-DSCModulesAndMof and Publish-MOFToPullServer as it polluted the
    console.
- Corrected GitHub Pull Request template to remove referral to
  `BestPractices.MD` which has been combined into `StyleGuidelines.md`
  ([issue #520](https://github.com/PowerShell/xPSDesiredStateConfiguration/issues/520)).
- xWindowsOptionalFeature
  - Suppress useless verbose output from `Import-Module` cmdlet.
    ([issue #453](https://github.com/PowerShell/xPSDesiredStateConfiguration/issues/453)).
- Changes to xRemoteFile
  - Corrected a resource name in the example xRemoteFile_DownloadFileConfig.ps1
- Fix `MSFT_xDSCWebService` to find
 `Microsoft.Powershell.DesiredStateConfiguration.Service.Resources.dll`
  when server is configured with pt-BR Locales
  ([issue #284](https://github.com/PowerShell/xPSDesiredStateConfiguration/issues/284)).
- Changes to xDSCWebService
  - Fixed an issue which prevented the removal of the IIS Application Pool
    created during deployment of an DSC Pull Server instance.
    ([issue #464](https://github.com/PowerShell/xPSDesiredStateConfiguration/issues/464))
  - Fixed an issue where a Pull Server cannot be deployed on a machine when IIS
    Express is installed aside a full blown IIS
    ([issue #191](https://github.com/PowerShell/xPSDesiredStateConfiguration/issues/191))
- Update `CommonResourceHelper` unit tests to meet Pester 4.0.0
  standards
  ([issue #473](https://github.com/PowerShell/xPSDesiredStateConfiguration/issues/473)).
- Update `ResourceHelper` unit tests to meet Pester 4.0.0
  standards
  ([issue #473](https://github.com/PowerShell/xPSDesiredStateConfiguration/issues/473)).
- Update `MSFT_xDSCWebService` unit tests to meet Pester 4.0.0
  standards
  ([issue #473](https://github.com/PowerShell/xPSDesiredStateConfiguration/issues/473)).
- Update `MSFT_xDSCWebService` integration tests to meet Pester 4.0.0
  standards
  ([issue #473](https://github.com/PowerShell/xPSDesiredStateConfiguration/issues/473)).
- Refactored `MSFT_xDSCWebService` integration tests to meet current
  standards and to use Pester TestDrive.
- xArchive
  - Fix end-to-end tests
    ([issue #457](https://github.com/PowerShell/xPSDesiredStateConfiguration/issues/457)).
  - Update integration tests to meet Pester 4.0.0 standards.
  - Update end-to-end tests to meet Pester 4.0.0 standards.
  - Update unit and integration tests to meet Pester 4.0.0 standards.
  - Wrapped all path and identifier strings in verbose messages with
    quotes to make it easier to identify the limit of the string when
    debugging.
  - Refactored date/time checksum code to improve testability and ensure
    tests can run on machines with localized datetime formats that are not
    US.
  - Fix 'Get-ArchiveEntryLastWriteTime' to return `[datetime]`
    ([issue #471](https://github.com/PowerShell/xPSDesiredStateConfiguration/issues/471)).
  - Improved verbose logging to make debugging path issues easier.
  - Added handling for '/' as a path seperator by backporting code from
    PSDscResources -
    ([issue #469](https://github.com/PowerShell/xPSDesiredStateConfiguration/issues/469)).
  - Copied unit tests from
    [PSDscResources](https://github.com/PowerShell/PSDscResources).
  - Added .gitattributes file and removed git configuration from AppVeyor
    to ensure CRLF settings are configured correctly for the repository.
- Updated '.vscode\settings.json' to refer to AnalyzerSettings.psd1 so that
  custom syntax problems are highlighted in Visual Studio Code.
- Fixed style guideline violations in `CommonResourceHelper.psm1`.
- Changes to xService
  - Fixes issue where Get-TargetResource or Test-TargetResource will throw an
    exception if the target service is configured with a non-existent
    dependency.
  - Refactored Get-TargetResource Unit tests.
- Changes to xPackage
  - Fixes an issue where incorrect verbose output was displayed if product
    found.
    ([issue #446](https://github.com/PowerShell/xPSDesiredStateConfiguration/issues/446))
- Fixes files which are getting triggered for re-encoding after recent pull
  request (possibly #472).
- Moves version and change history from README.MD to new file, CHANGELOG.MD.
- Fixes markdown issues in README.MD and HighQualityResourceModulePlan.md.
- Opted in to 'Common Tests - Validate Markdown Files'
- Changes to xPSDesiredStateConfiguration
  - In AppVeyor CI the tests are split into three separate jobs, and also
    run tests on two different build worker images (Windows Server 2012R2
    and Windows Server 2016). The common tests are only run on the
    Windows Server 2016 build worker image. Helps with
    [issue #477](https://github.com/PowerShell/xPSDesiredStateConfiguration/issues/477).
- xGroup
  - Corrected style guideline violations. ([issue #485](https://github.com/PowerShell/xPSDesiredStateConfiguration/issues/485))
- xWindowsProcess
  - Corrected style guideline violations. ([issue #496](https://github.com/PowerShell/xPSDesiredStateConfiguration/issues/496))
- Changes to PSWSIISEndpoint.psm1
  - Fixes most PSScriptAnalyzer issues.
- Changes to xRegistry
  - Fixed an issue that fails to remove reg key when the `Key` is specified as
    common registry path.
    ([issue #444](https://github.com/PowerShell/xPSDesiredStateConfiguration/issues/444))
- Changes to xService
  - Added support for Group Managed Service Accounts
- Adds new Integration tests for MSFT_xDSCWebService and removes old
  Integration test file, MSFT_xDSCWebService.xxx.ps1.
- xRegistry
  - Corrected style guideline violations. ([issue #489](https://github.com/PowerShell/xPSDesiredStateConfiguration/issues/489))
- Fix script analyzer issues in UseSecurityBestPractices.psm1.
  [issue #483](https://github.com/PowerShell/xPSDesiredStateConfiguration/issues/483)
- Fixes script analyzer issues in xEnvironmentResource.
  [issue #484](https://github.com/PowerShell/xPSDesiredStateConfiguration/issues/484)
- Fixes script analyzer issues in MSFT_xMsiPackage.psm1.
  [issue #486](https://github.com/PowerShell/xPSDesiredStateConfiguration/issues/486)
- Fixes script analyzer issues in MSFT_xPackageResource.psm1.
  [issue #487](https://github.com/PowerShell/xPSDesiredStateConfiguration/issues/487)
- Adds spaces between variable types and variables, and changes Type
  Accelerators to Fully Qualified Type Names on affected code.
- Fixes script analyzer issues in MSFT_xPSSessionConfiguration.psm1
  and convert Type Accelerators to Fully Qualified Type Names
  [issue #488](https://github.com/PowerShell/xPSDesiredStateConfiguration/issues/488).
- Adds spaces between array members.
- Fixes script analyzer issues in MSFT_xRemoteFile.psm1 and
  correct general style violations.
  ([issue #490](https://github.com/PowerShell/xPSDesiredStateConfiguration/issues/490))
- Remove unnecessary whitespace from line endings.
- Add statement to README.md regarding the lack of testing of this module with
  PowerShell 4
  [issue #522](https://github.com/PowerShell/xPSDesiredStateConfiguration/issues/522).
- Fixes script analyzer issues in MSFT_xWindowsOptionalFeature.psm1 and
  correct general style violations.
  [issue #494](https://github.com/PowerShell/xPSDesiredStateConfiguration/issues/494))
- Fixes script analyzer issues in MSFT_xRemoteFile.psm1 missed from
  [issue #490](https://github.com/PowerShell/xPSDesiredStateConfiguration/issues/490).
- Fix script analyzer issues in MSFT_xWindowsFeature.psm1.
  [issue #493](https://github.com/PowerShell/xPSDesiredStateConfiguration/issues/493)
- Fix script analyzer issues in MSFT_xUserResource.psm1.
  [issue #492](https://github.com/PowerShell/xPSDesiredStateConfiguration/issues/492)
- Moves calls to set $global:DSCMachineStatus = 1 into a helper function to
  reduce the number of locations where we need to suppress PSScriptAnalyzer
  rules PSAvoidGlobalVars and PSUseDeclaredVarsMoreThanAssignments.
- Adds spaces between comment hashtags and comments.
- Fixes script analyzer issues in MSFT_xServiceResource.psm1.
  [issue #491](https://github.com/PowerShell/xPSDesiredStateConfiguration/issues/491)
- Fixes script analyzer issues in MSFT_xWindowsPackageCab.psm1.
  [issue #495](https://github.com/PowerShell/xPSDesiredStateConfiguration/issues/495)
- xFileUpload:
  - Fixes script analyzer issues in xFileUpload.schema.psm1.
    [issue #497](https://github.com/PowerShell/xPSDesiredStateConfiguration/issues/497)
  - Update to meet style guidelines.
  - Added Integration tests.
  - Updated manifest Author, Company and Copyright to match
    standards.
- Updated module manifest Copyright to match standards and remove
  year.
- Auto-formatted the module manifest to improve layout.
- Fix Run-On Words in README.md.
- Changes to xPackage
  - Fix an misnamed variable that causes an error during error message output.
    [issue #449](https://github.com/PowerShell/xPSDesiredStateConfiguration/issues/449))
- Fixes script analyzer issues in MSFT_xPSSessionConfiguration.psm1.
  [issue #566](https://github.com/PowerShell/xPSDesiredStateConfiguration/issues/566)
- Fixes script analyzer issues in xGroupSet.schema.psm1.
  [issue #498](https://github.com/PowerShell/xPSDesiredStateConfiguration/issues/498)
- Fixes script analyzer issues in xProcessSet.schema.psm1.
  [issue #499](https://github.com/PowerShell/xPSDesiredStateConfiguration/issues/499)
- Fixes script analyzer issues in xServiceSet.schema.psm1.
  [issue #500](https://github.com/PowerShell/xPSDesiredStateConfiguration/issues/500)
- Fixes script analyzer issues in xWindowsFeatureSet.schema.psm1.
  [issue #501](https://github.com/PowerShell/xPSDesiredStateConfiguration/issues/501)
- Fixes script analyzer issues in xWindowsOptionalFeatureSet.schema.psm1
  [issue #502](https://github.com/PowerShell/xPSDesiredStateConfiguration/issues/502)
- Updates Should statements in Pester tests to use dashes before parameters.
- Added a CODE\_OF\_CONDUCT.md with the same content as in the README.md
  [issue #562](https://github.com/PowerShell/xPSDesiredStateConfiguration/issues/562)
- Replaces Type Accelerators with fully qualified type names.

## 8.4.0.0

- Changes to xPSDesiredStateConfiguration
  - Opt-in for the common tests validate module files and script files.
  - All files change to encoding UTF-8 (without byte order mark).
  - Opt-in for the common test for example validation.
  - Added Visual Studio Code workspace settings that helps with formatting
    against the style guideline.
  - Update all examples for them to be able pass the common test validation.
- xEnvironment path documentation update demonstrating usage with multiple
  values
  ([issue #415](https://github.com/PowerShell/xPSDesiredStateConfiguration/issues/415).
  [Alex Kokkinos (@alexkokkinos)](https://github.com/alexkokkinos)
- Changes to xWindowsProcess
  - Increased the wait time in the integration tests since the tests
    still failed randomly
    ([issue #420](https://github.com/PowerShell/xPSDesiredStateConfiguration/issues/420)).
- Renamed and updated examples to be able to publish them to PowerShell
  Gallery.
  - Sample\_xScript.ps1 → xScript\_WatchFileContentConfig.ps1
  - Sample\_xService\_UpdateStartupTypeIgnoreState.ps1 →
    xService\_UpdateStartupTypeIgnoreStateConfig.ps1
  - Sample\_xWindowsProcess\_Start.ps1 →
    xWindowsProcess\_StartProcessConfig.ps1
  - Sample\_xWindowsProcess\_StartUnderUser.ps1 →
    xWindowsProcess\_StartProcessUnderUserConfig.ps1
  - Sample\_xWindowsProcess\_Stop.ps1 → xWindowsProcess\_StopProcessConfig.ps1
  - Sample\_xWindowsProcess\_StopUnderUser.ps1 →
    xWindowsProcess\_StopProcessUnderUserConfig.ps1
  - Sample\_xUser\_CreateUser.ps1.ps1 → xUser\_CreateUserConfig.ps1
  - Sample\_xUser\_Generic.ps1.ps1 → xUser\_CreateUserDetailedConfig.ps1
  - Sample\_xWindowsFeature.ps1 → xWindowsFeature\_AddFeatureConfig.ps1
  - Sample\_xWindowsFeatureSet\_Install.ps1 →
    xWindowsFeatureSet\_AddFeaturesConfig.ps1
  - Sample\_xWindowsFeatureSet\_Uninstall.ps1 →
    xWindowsFeatureSet\_RemoveFeaturesConfig.ps1
  - Sample\_xRegistryResource\_AddKey.ps1 → xRegistryResource\_AddKeyConfig.ps1
  - Sample\_xRegistryResource\_RemoveKey.ps1 →
    xRegistryResource\_RemoveKeyConfig.ps1
  - Sample\_xRegistryResource\_AddOrModifyValue.ps1 →
    xRegistryResource\_AddOrModifyValueConfig.ps1
  - Sample\_xRegistryResource\_RemoveValue.ps1 →
    xRegistryResource\_RemoveValueConfig.ps1
  - Sample\_xService\_CreateService.ps1 → xService\_CreateServiceConfig.ps1
  - Sample\_xService\_DeleteService.ps1 → xService\_RemoveServiceConfig.ps1
  - Sample\_xServiceSet\_StartServices.ps1 →
    xServiceSet\_StartServicesConfig.ps1
  - Sample\_xServiceSet\_BuiltInAccount →
    xServiceSet\_EnsureBuiltInAccountConfig.ps1
  - Sample\_xWindowsPackageCab → xWindowsPackageCab\_InstallPackageConfig
  - Sample\_xWindowsOptionalFeature.ps1 →
    xWindowsOptionalFeature\_EnableConfig.ps1
  - Sample\_xWindowsOptionalFeatureSet\_Enable.ps1 →
    xWindowsOptionalFeatureSet\_EnableConfig.ps1
  - Sample\_xWindowsOptionalFeatureSet\_Disable.ps1 →
    xWindowsOptionalFeatureSet\_DisableConfig.ps1
  - Sample\_xRemoteFileUsingProxy.ps1 →
    xRemoteFile\_DownloadFileUsingProxyConfig.ps1
  - Sample\_xRemoteFile.ps1 → xRemoteFile\_DownloadFileConfig.ps1
  - Sample\_xProcessSet\_Start.ps1 → xProcessSet\_StartProcessConfig.ps1
  - Sample\_xProcessSet\_Stop.ps1 → xProcessSet\_StopProcessConfig.ps1
  - Sample\_xMsiPackage\_UninstallPackageFromHttps.ps1 →
    xMsiPackage\_UninstallPackageFromHttpsConfig.ps1
  - Sample\_xMsiPackage\_UninstallPackageFromFile.ps1 →
    xMsiPackage\_UninstallPackageFromFileConfig.ps1
  - Sample\_xMsiPackage\_InstallPackageFromFile →
    xMsiPackage\_InstallPackageConfig.ps1
  - Sample\_xGroup\_SetMembers.ps1 → xGroup\_SetMembersConfig.ps1
  - Sample\_xGroup\_RemoveMembers.ps1 → xGroup\_RemoveMembersConfig.ps1
  - Sample\_xGroupSet\_AddMembers.ps1 → xGroupSet\_AddMembersConfig.ps1
  - Sample\_xFileUpload.ps1 → xFileUpload\_UploadToSMBShareConfig.ps1
  - Sample\_xEnvironment\_CreateMultiplePathVariables.ps1 →
    xEnvironment\_AddMultiplePathsConfig.ps1
  - Sample\_xEnvironment\_RemovePathVariables.ps1 →
    xEnvironment\_RemoveMultiplePathsConfig.ps1
  - Sample\_xEnvironment\_CreateNonPathVariable.ps1 →
    xEnvironment\_CreateNonPathVariableConfig.ps1
  - Sample\_xEnvironment\_Remove.ps1 → xEnvironment\_RemoveVariableConfig.ps1
  - Sample\_xArchive\_ExpandArchiveChecksumAndForce.ps1 →
    xArchive\_ExpandArchiveChecksumAndForceConfig.ps1
  - Sample\_xArchive\_ExpandArchiveDefaultValidationAndForce.ps1 →
    xArchive\_ExpandArchiveDefaultValidationAndForceConfig.ps1
  - Sample\_xArchive\_ExpandArchiveNoValidation.ps1 →
    xArchive\_ExpandArchiveNoValidationConfig.ps1
  - Sample\_xArchive\_ExpandArchiveNoValidationCredential.ps1 →
    xArchive\_ExpandArchiveNoValidationCredentialConfig.ps1
  - Sample\_xArchive\_RemoveArchiveChecksum.ps1 →
    xArchive\_RemoveArchiveChecksumConfig.ps1
  - Sample\_xArchive\_RemoveArchiveNoValidation.ps1 →
    xArchive\_RemoveArchiveNoValidationConfig.ps1
  - Sample\_InstallExeCreds\_xPackage.ps1 →
    xPackage\_InstallExeUsingCredentialsConfig.ps1
  - Sample\_InstallExeCredsRegistry\_xPackage.ps1 →
    xPackage\_InstallExeUsingCredentialsAndRegistryConfig.ps1
  - Sample\_InstallMSI\_xPackage.ps1 → xPackage\_InstallMsiConfig.ps1
  - Sample\_InstallMSIProductId\_xPackage.ps1 →
    xPackage\_InstallMsiUsingProductIdConfig.ps1
- New examples
  - xUser\_RemoveUserConfig.ps1
  - xWindowsFeature\_AddFeatureUsingCredentialConfig.ps1
  - xWindowsFeature\_AddFeatureWithLogPathConfig.ps1
  - xWindowsFeature\_RemoveFeatureConfig.ps1
  - xService\_ChangeServiceStateConfig.ps1
  - xWindowsOptionalFeature\_DisableConfig.ps1
  - xPSEndpoint\_NewConfig.ps1
  - xPSEndpoint\_NewWithDefaultsConfig.ps1
  - xPSEndpoint\_RemoveConfig.ps1
  - xPSEndpoint\_NewCustomConfig.ps1
- Removed examples
  - Sample\_xPSSessionConfiguration.ps1 - This file was split up in several
    examples, those starting with 'xPSEndpoint*'.
  - Sample\_xMsiPackage\_InstallPackageFromHttp - This was added to the example
    xMsiPackage\_InstallPackageConfig.ps1 so the example sows either URI
    scheme.
  - Sample\_xEnvironment\_CreatePathVariable.ps1 - Same as the new example
    xEnvironment\_AddMultiplePaths.ps1

## 8.3.0.0

- Changes to xPSDesiredStateConfiguration
  - README.md: Fixed typo.
    [Steve Banik (@stevebanik-ndsc)](https://github.com/stevebanik-ndsc)
  - Adding a Branches section to the README.md with Codecov badges for both
    master and dev branch
    ([issue #416](https://github.com/PowerShell/xPSDesiredStateConfiguration/issues/416)).
- Changes to xWindowsProcess
  - Integration tests for this resource should no longer fail randomly. A
    timing issue made the tests fail in certain scenarios
    ([issue #420](https://github.com/PowerShell/xPSDesiredStateConfiguration/issues/420)).
- Changes to xDSCWebService
  - Added the option to use a certificate based on it's subject and template
    name instead of it's thumbprint. Resolves
    [issue #205](https://github.com/PowerShell/xPSDesiredStateConfiguration/issues/205).
  - xDSCWebService: Fixed an issue where Test-WebConfigModulesSetting would
    return $true when web.config contains a module and the desired state was
    for it to be absent. Resolves
    [issue #418](https://github.com/PowerShell/xPSDesiredStateConfiguration/issues/418).
- Updated the main DSCPullServerSetup readme to read easier, then updates the
  PowerShell comment based help for each function to follow normal help
  standards. [James Pogran (@jpogran)](https://github.com/jpogran)
- xRemoteFile: Remove progress bar for file download. This resolves issues
  [#165](https://github.com/PowerShell/xPSDesiredStateConfiguration/issues/165)
  and
  [#383](https://github.com/PowerShell/xPSDesiredStateConfiguration/issues/383)
  [Claudio Spizzi (@claudiospizzi)](https://github.com/claudiospizzi)

## 8.2.0.0

- xDSCWebService: Disable installing
  Microsoft.Powershell.Desiredstateconfiguration.Service.Resources.dll as a
  temporary workaround since the binary is missing on the latest Windows
  builds.

## 8.1.0.0

- xDSCWebService: Enable SQL provider configuration

## 8.0.0.0

- xDSCWebService
  - BREAKING CHANGE: The Pull Server will now run in a 64 bit IIS process by
    default. Enable32BitAppOnWin64 needs to be set to TRUE for the Pull
    Server to run in a 32 bit process.

## 7.0.0.0

- xService
  - BREAKING CHANGE: The service will now return as compliant if the service
    is not installed and the StartupType is set to Disabled regardless of the
    value of the Ensure property.
- Fixed misnamed certificate thumbprint variable in example
  Sample_xDscWebServiceRegistrationWithSecurityBestPractices

## 6.4.0.0

- xGroup:
  - Added updates from PSDscResources:
    - Added support for domain based group members on Nano server

## 6.3.0.0

- xDSCWebService
  - Fixed an issue where all 64bit IIS application pools stop working after
    installing DSC Pull Server, because IISSelfSignedCertModule(32bit) module
    was registered without bitness32 precondition.

## 6.2.0.0

- xMsiPackage:
  - Created high quality MSI package manager resource
- xArchive:
  - Fixed a minor bug in the unit tests where sometimes the incorrect
    DateTime format was used.
- xWindowsFeatureSet:
  - Had the wrong parameter name in one test case.

## 6.1.0.0

- Moved DSC pull server setup tests to DSCPullServerSetup folder for new common
  tests.
- xArchive:
  - Updated the resource to be a high quality resource
  - Transferred the existing "unit" tests to integration tests
  - Added unit and end-to-end tests
  - Updated documentation and examples
- xUser
  - Fixed error handling in xUser
- xRegistry
  - Fixed bug where an error was thrown when running Get-DscConfiguration if
    the registry key already existed
- Updated Test-IsNanoServer cmdlet to properly test for a Nano server rather
  than the core version of PowerShell

## 6.0.0.0

- xEnvironment
  - Updated resource to follow HQRM guidelines.
  - Added examples.
  - Added unit and end-to-end tests.
  - Significantly cleaned the resource.
  - Minor Breaking Change where the resource will now throw an error if no
    value is provided, Ensure is set to present, and the variable does not
    exist, whereas before it would create an empty registry key on the
    machine in this case (if this is the desired outcome then use the
    Registry resource).
  - Added a new Write property 'Target', which specifies whether the user
    wants to set the machine variable, the process variable, or both
    (previously it was setting both in most cases).
- xGroup:
  - Group members in the "NT Authority", "BuiltIn" and "NT Service" scopes
    should now be resolved without an error. If you were seeing the errors
    "Exception calling ".ctor" with "4" argument(s): "Server names cannot
    contain a space character."" or "Exception calling ".ctor" with "2"
    argument(s): "Server names cannot contain a space character."", this fix
    should resolve those errors. If you are still seeing one of the errors,
    there is probably another local scope we need to add. Please let us know.
  - The resource will no longer attempt to resolve group members if Members,
    MembersToInclude, and MembersToExclude are not specified.

## 5.2.0.0

- xWindowsProcess
  - Minor updates to integration tests because one of the tests was flaky.
- xRegistry:
  - Added support for forward slashes in registry key names. This resolves
    issue
    [#285](https://github.com/PowerShell/xPSDesiredStateConfiguration/issues/285).

## 5.1.0.0

- xWindowsFeature:
  - Added Catch to ignore RuntimeException when importing ServerManager
    module. This resolves issue
    [#69](https://github.com/PowerShell/xPSDesiredStateConfiguration/issues/69).
  - Updated unit tests.
- xPackage:
  - No longer checks for package installation when a reboot is required. This
    resolves issue
    [#52](https://github.com/PowerShell/xPSDesiredStateConfiguration/issues/52).
  - Ensures a space is added to MSI installation arguments. This resolves
    issue
    [#195](https://github.com/PowerShell/xPSDesiredStateConfiguration/issues/195).
  - Adds RunAsCredential parameter to permit installing packages with
    specific user account. This resolves issue
    [#221](https://github.com/PowerShell/xPSDesiredStateConfiguration/issues/221).
  - Fixes null verbose log output error. This resolves issue
    [#224](https://github.com/PowerShell/xPSDesiredStateConfiguration/issues/224).
- xDSCWebService
  - Fixed issue where resource would fail to read redirection.config file.
    This resolves issue
    [#191](https://github.com/PowerShell/xPSDesiredStateConfiguration/issues/191)
- xArchive
  - Fixed issue where resource would throw exception when file name contains
    brackets. This resolves issue
    [#255](https://github.com/PowerShell/xPSDesiredStateConfiguration/issues/255).
- xScript
  - Cleaned resource for high quality requirements
  - Added unit tests
  - Added integration tests
  - Updated documentation and example
- ResourceSetHelper:
  - Updated common functions for all 'Set' resources.
  - Added unit tests
- xGroupSet:
  - Updated resource to use new ResouceSetHelper functions and added
    integration tests.
- xGroup:
  - Cleaned module imports, fixed PSSA issues, and set ErrorActionPreference
    to stop.
- xService:
  - Cleaned resource functions to enable StrictMode.
  - Fixed bug in which Set-TargetResource would create a service when Ensure
    set to Absent and Path specified.
  - Added unit tests.
  - Added integration tests for BuiltInAccount and Credential.
- xServiceSet:
  - Updated resource to use new ResouceSetHelper functions and added
    integration tests.
  - Updated documentation and example
- xWindowsProcess
  - Cleaned resource as per high quality guidelines.
  - Added unit tests.
  - Added integration tests.
  - Updated documentation.
  - Updated examples.
  - Fixed bug in Get-TargetResource.
  - Added a 'Count' value to the hashtable returned by Get-TargetResource so
    that the user can see how many instances of the process are running.
  - Fixed bug in finding the path to the executable.
  - Changed name to be xWindowsProcess everywhere.
- xWindowsOptionalFeatureSet
  - Updated resource to use new ResouceSetHelper functions and added
    integration tests.
  - Updated documentation and examples
- xWindowsFeatureSet
  - Updated resource to use new ResouceSetHelper functions and added
    integration tests.
  - Updated documentation and examples
- xProcessSet
  - Updated resource to use new ResouceSetHelper functions and added
    integration tests.
  - Updated documentation and examples
- xRegistry
  - Updated resource to be high-quality
  - Fixed bug in which the user could not set a Binary registry value to 0
  - Added unit and integration tests
  - Added examples and updated documentation

## 5.0.0.0

- xWindowsFeature:
  - Cleaned up resource (PSSA issues, formatting, etc.)
  - Added/Updated Tests and Examples
  - BREAKING CHANGE: Removed the unused Source parameter
  - Updated to a high quality resource
- xDSCWebService:
  - Add DatabasePath property to specify a custom database path and enable
    multiple pull server instances on one server.
  - Rename UseUpToDateSecuritySettings property to UseSecurityBestPractices.
  - Add DisableSecurityBestPractices property to specify items that are
    excepted from following best practice security settings.
- xGroup:
  - Fixed PSSA issues
  - Formatting updated as per style guidelines
  - Missing comment-based help added for Get-/Set-/Test-TargetResource
  - Typos fixed in Unit test script
  - Unit test 'Get-TargetResource/Should return hashtable with correct values
    when group has no members' updated to handle the expected empty Members
    array correctly
  - Added a lot of unit tests
  - Cleaned resource
- xUser:
  - Fixed PSSA/Style violations
  - Added/Updated Tests and Examples
- Added xWindowsPackageCab
- xService:
  - Fixed PSSA/Style violations
  - Updated Tests
  - Added 'Ignore' state

## 4.0.0.0

- xDSCWebService:
  - Added setting of enhanced security
  - Cleaned up Examples
  - Cleaned up pull server verification test
- xProcess:
  - Fixed PSSA issues
  - Corrected most style guideline issues
- xPSSessionConfiguration:
  - Fixed PSSA and style issues
  - Renamed internal functions to follow verb-noun formats
  - Decorated all functions with comment-based help
- xRegistry:
  - Fixed PSSA and style issues
  - Renamed internal functions to follow verb-noun format
  - Decorated all functions with comment-based help
  - Merged with in-box Registry
  - Fixed registry key and value removal
  - Added unit tests
- xService:
  - Added descriptions to MOF file.
  - Added additional details to parameters in Readme.md in a format that can
    be generated from the MOF.
  - Added DesktopInteract parameter.
  - Added standard help headers to *-TargetResource functions.
  - Changed indent/format of all function help headers to be consistent.
  - Fixed line length violations.
  - Changed localization code so only a single copy of localization strings
    are required.
  - Removed localization strings from inside module file.
  - Updated unit tests to use standard test enviroment configuration and
    header.
  - Recreated unit tests to be non-destructive.
  - Created integration tests.
  - Allowed service to be restarted immediately rather than wait for next LCM
    run.
  - Changed helper function names to valid verb-noun format.
  - Removed New-TestService function from
    MSFT_xServiceResource.TestHelper.psm1 because it should not be used.
  - Fixed error calling Get-TargetResource when service does not exist.
  - Fixed bug with Get-TargetResource returning StartupType 'Auto' instead of
    'Automatic'.
  - Converted to HQRM standards.
  - Removed obfuscation of exception in Get-Win32ServiceObject function.
  - Fixed bug where service start mode would be set to auto when it already
    was set to auto.
  - Fixed error message content when start mode can not be changed.
  - Removed shouldprocess from functions as not required.
  - Optimized Test-TargetResource and Set-TargetResource by removing repeated
    calls to Get-Service and Get-CimInstance.
  - Added integration test for testing changes to additional service
    properties as well as changing service binary path.
  - Modified Set-TargetResource so that newly created service created with
    minimal properties and then all additional properties updated
    (simplification of code).
  - Added support for changing Service Description and DisplayName
    parameters.
  - Fixed bug when changing binary path of existing service.
- Removed test log output from repo.
- xWindowsOptionalFeature:
  - Cleaned up resource (PSSA issues, formatting, etc.)
  - Added example script
  - Added integration test
  - BREAKING CHANGE: Removed the unused Source parameter
  - Updated to a high quality resource
- Removed test log output from repo.
- Removed the prefix MSFT_ from all files and folders of the composite
  resources in this module because they were unavailable to Get-DscResource and
  Import-DscResource.
  - xFileUpload
  - xGroupSet
  - xProcessSet
  - xServiceSet
  - xWindowsFeatureSet
  - xWindowsOptionalFeatureSet

## 3.13.0.0

- Converted appveyor.yml to install Pester from PSGallery instead of from
  Chocolatey.
- Updated appveyor.yml to use the default image.
- Merged xPackage with in-box Package resource and added tests.
- xPackage: Re-implemented parameters for installation check from registry key
  value.
- xGroup:
  - Fixed Verbose output in Get-MembersAsPrincipals function.
  - Fixed bug when credential parameter passed does not contain local or
    domain context.
  - Fixed logic bug in MembersToInclude and MembersToExclude.
  - Fixed bug when trying to include the built-in Administrator in Members.
  - Fixed bug where Test-TargetResource would check for members when none
    specified.
  - Fix bug in Test-TargetResourceOnFullSKU function when group being set to
    a single member.
  - Fix bug in Set-TargetResourceOnFullSKU function when group being set to a
    single member.
  - Fix bugs in Assert-GroupNameValid to throw correct exception.
- xService
  - Updated xService resource to allow empty string for Description
    parameter.
- Merged xProcess with in-box Process resource and added tests.
- Fixed PSSA issues in xPackageResource.

## 3.12.0.0

- Removed localization for now so that resources can run on non-English
  systems.

## 3.11.0.0

- xRemoteFile:
  - Added parameters:
    - TimeoutSec
    - Proxy
    - ProxyCredential
  - Added unit tests.
  - Corrected Style Guidelines issues.
  - Added Localization support.
  - URI parameter supports File://.
  - Get-TargetResource returns URI parameter.
  - Fixed logging of error message reported when download fails.
  - Added new example Sample_xRemoteFileUsingProxy.ps1.
- Examples: Fixed missing newline at end of PullServerSetupTests.ps1.
- xFileUpload: Added PSSA rule suppression attribute.
- xPackageResource: Removed hardcoded ComputerName 'localhost' parameter from
  Get-WMIObject to eliminate PSSA rule violation. The parameter is not
  required.
- Added .gitignore to prevent DSCResource.Tests from being commited to repo.
- Updated AppVeyor.yml to use WMF 5 build OS so that latest test methods work.
- Updated xWebService resource to not deploy Devices.mdb if esent provider is
  used
- Fixed $script:netsh parameter initialization in xWebService resource that was
  causing CIM exception when EnableFirewall flag was specified.
- xService:
  - Fixed a bug where, despite no state specified in the config, the resource
    test returns false if the service is not running
  - Fixed bug in which Automatice StartupType did not match the 'Auto'
    StartMode in Test-TargetResource.
- xPackage: Fixes bug where CreateCheckRegValue was not being removed when
  uninstalling packages
- Replaced New-NetFirewallRule cmdlets with netsh as this cmdlet is not
  available by default on some downlevel OS such as Windows 2012 R2 Core.
- Added the xEnvironment resource
- Added the xWindowsFeature resource
- Added the xScript resource
- Added the xUser resource
- Added the xGroupSet resource
- Added the xProcessSet resource
- Added the xServiceSet resource
- Added the xWindowsFeatureSet resource
- Added the xWindowsOptionalFeatureSet resource
- Merged the in-box Service resource with xService and added tests for xService
- Merged the in-box Archive resource with xArchive and added tests for xArchive
- Merged the in-box Group resource with xGroup and added tests for xGroup

## 3.10.0.0

- **Publish-ModuleToPullServer**
- **Publish-MOFToPullServer**

## 3.9.0.0

- Added more information how to use Publish-DSCModuleAndMof cmdlet and samples
- Removed compliance server samples

## 3.8.0.0

- Added Pester tests to validate pullserver deployement.
- Removed Compliance Server deployment from xWebservice resource. Fixed
  database provider selection issue depending on OS flavor
- Added Publish-DSCModuleAndMof cmdlet to package DSC modules and mof and
  publish them on DSC enterprise pull server
- xRemoteFile resource: Added size verification in cache

## 3.7.0.0

- xService:
  - Fixed a bug where 'Dependencies' property was not picked up and caused
    exception when set.
- xWindowsOptionalFeature:
  - Fixed bug where Test-TargetResource method always failed.
  - Added support for Windows Server 2012 (and later) SKUs.
- Added xRegistry resource

## 3.6.0.0

- Added CreateCheckRegValue parameter to xPackage resource
- Added MatchSource parameter to xRemoteFile resource

## 3.5.0.0

- MSFT_xPackageResource: Added ValidateSet to Get/Set/Test-TargetResource to
  match MSFT_xPackageResource.schema.mof
- Fixed bug causing xService to throw error when service already exists
- Added StartupTimeout to xService resource
- Removed UTF8 BOM
- Added code for pull server removal

## 3.4.0.0

- Added logging inner exception messages in xArchive and xPackage resources
- Fixed hash calculation in Get-CacheEntry
- Fixed issue with PSDSCComplianceServer returning HTTP Error 401.2

## 3.3.0.0

- Add support to xPackage resource for checking different registry hives
- Added support for new registration properties in xDscWebService resource

## 3.2.0.0

- xArchive:
  - Fix problems with file names containing square brackets.
- xDSCWebService:
  - Fix default culture issue.
- xPackage:
  - Security enhancements.

## 3.0.3.4

- Multiple issues addressed
  - Corrected output type for Set- and Test-TargetResource functions in
    xWebSite, xPackage, xArchive, xGroup, xProcess, xService
  - xRemoteFile modified to support creating a directory that does not exist
    when specified, ensuring idempotency. Also improved error messages.
  - xDSCWebService updated so that Get-TargetResource returns the OData
    Endpoint URL correctly.
  - In xWindowsOptionalFeature, fixed Test-TargetResource issue requiring
    Ensure = True. Note: this change requires the previous Ensure values of
    Enable and Disable to change to Present and Absent

## 3.0.2.0

- Adding following resources:
  - xGroup

## 3.0.1.0

- Adding following resources:
  - xFileUpload

## 2.0.0.0

- Adding following resources:
  - xWindowsProcess
  - xService
  - xRemoteFile
  - xPackage

## 1.1.0.0

- Fix to remove and recreate the SSL bindings when performing a new HTTPS IIS
  Endpoint setup.
- Fix in the resource module to consume WebSite Name parameter correctly

## 1.0.0.0

- Initial release with the following resources:
  - DscWebService<|MERGE_RESOLUTION|>--- conflicted
+++ resolved
@@ -27,16 +27,13 @@
   - Common Tests - Relative Path Length
   - Common Tests - Required Script Analyzer Rules
   - Common Tests - Validate Markdown Links
-<<<<<<< HEAD
 - Add .markdownlint.json file using settings from
   [here](https://raw.githubusercontent.com/PowerShell/SqlServerDsc/dev/.markdownlint.json)
   as a starting point.
-=======
 - Changes to
   `Tests\Unit\MSFT_xPackageResource.Tests.ps1`
   - Fixes issue where tests fail if run from a folder that contains spaces.
     [issue #580](https://github.com/PowerShell/xPSDesiredStateConfiguration/issues/580)
->>>>>>> 49e42659
 
 ## 8.5.0.0
 
