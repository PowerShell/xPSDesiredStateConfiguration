--- conflicted
+++ resolved
@@ -336,16 +336,13 @@
 
 ### Unreleased
 
-<<<<<<< HEAD
+* xProcess:
+    * Fixed PSSA issues
+    * Corrected most style guideline issues
 * xPSSessionConfiguration:
     * Fixed PSSA and style issues
     * Renamed internal functions to follow verb-noun formats
     * Decorated all functions with comment-based help
-=======
-* xProcess:
-    * Fixed PSSA issues
-    * Corrected most style guideline issues
->>>>>>> aaab83b8
 * xWindowsOptionalFeature:
     * Cleaned up resource (PSSA issues, formatting, etc.)
     * Added example script
