--- conflicted
+++ resolved
@@ -1,13 +1,9 @@
-#---------------------------------# 
-#      environment configuration  # 
-#---------------------------------# 
-<<<<<<< HEAD
+#---------------------------------#
+#      environment configuration  #
+#---------------------------------#
 os: WMF 5
-version: 3.9.{build}.0
-=======
 version: 3.10.{build}.0
->>>>>>> ebdaa0c5
-install: 
+install:
   - cinst -y pester
   - git clone https://github.com/PowerShell/DscResource.Tests
   - ps: Push-Location
@@ -15,15 +11,15 @@
   - ps: Import-Module .\TestHelper.psm1 -force
   - ps: Pop-Location
 
-#---------------------------------# 
-#      build configuration        # 
-#---------------------------------# 
+#---------------------------------#
+#      build configuration        #
+#---------------------------------#
 
 build: false
 
-#---------------------------------# 
-#      test configuration         # 
-#---------------------------------# 
+#---------------------------------#
+#      test configuration         #
+#---------------------------------#
 
 test_script:
     - ps: |
@@ -32,16 +28,16 @@
         $env:PSModulePath = "$env:PSModulePath;$tempModulePath"
         $res = Invoke-Pester -OutputFormat NUnitXml -OutputFile $testResultsFile -PassThru
         (New-Object 'System.Net.WebClient').UploadFile("https://ci.appveyor.com/api/testresults/nunit/$($env:APPVEYOR_JOB_ID)", (Resolve-Path $testResultsFile))
-        if ($res.FailedCount -gt 0) { 
+        if ($res.FailedCount -gt 0) {
             throw "$($res.FailedCount) tests failed."
         }
-    
-#---------------------------------# 
-#      deployment configuration   # 
-#---------------------------------# 
 
-# scripts to run before deployment 
-deploy_script: 
+#---------------------------------#
+#      deployment configuration   #
+#---------------------------------#
+
+# scripts to run before deployment
+deploy_script:
   - ps: |
       # Creating project artifact
       $stagingDirectory = (Resolve-Path ..).Path
@@ -50,21 +46,21 @@
       $zipFilePath = Join-Path $stagingDirectory "$(Split-Path $pwd -Leaf).zip"
       Add-Type -assemblyname System.IO.Compression.FileSystem
       [System.IO.Compression.ZipFile]::CreateFromDirectory($pwd, $zipFilePath)
-      
+
       # Creating NuGet package artifact
       New-Nuspec -packageName $env:APPVEYOR_PROJECT_NAME -version $env:APPVEYOR_BUILD_VERSION -author "Microsoft" -owners "Microsoft" -licenseUrl "https://github.com/PowerShell/DscResources/blob/master/LICENSE" -projectUrl "https://github.com/$($env:APPVEYOR_REPO_NAME)" -packageDescription $env:APPVEYOR_PROJECT_NAME -tags "DesiredStateConfiguration DSC DSCResourceKit" -destinationPath .
       nuget pack ".\$($env:APPVEYOR_PROJECT_NAME).nuspec" -outputdirectory .
       $nuGetPackageName = $env:APPVEYOR_PROJECT_NAME + "." + $env:APPVEYOR_BUILD_VERSION + ".nupkg"
       $nuGetPackagePath = (Get-ChildItem $nuGetPackageName).FullName
-      
+
       @(
           # You can add other artifacts here
           $zipFilePath,
           $nuGetPackagePath
-      ) | % { 
+      ) | % {
           Write-Host "Pushing package $_ as Appveyor artifact"
           Push-AppveyorArtifact $_
         }
-        
-        
 
+
+
