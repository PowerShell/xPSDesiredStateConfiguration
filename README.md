--- conflicted
+++ resolved
@@ -174,7 +174,6 @@
 
 ### Unreleased
 
-<<<<<<< HEAD
 * xRemoteFile: Added parameters:
                 - TimeoutSec
                 - Proxy
@@ -191,10 +190,9 @@
 * xPackageResource: Removed hardcoded ComputerName 'localhost' parameter from Get-WMIObject to eliminate PSSA rule violation. The parameter is not required.
 * Added .gitignore to prevent DSCResource.Tests from being commited to repo.
 * Updated AppVeyor.yml to use WMF 5 build OS so that latest test methods work.
-=======
+
 ### 3.10.0.0
 
->>>>>>> ebdaa0c5
 * **Publish-ModuleToPullServer**
 * **Publish-MOFToPullServer**
 * Replaced New-NetFirewallRule cmdlets with netsh as this cmdlet is not available by default on some downlevel OS such as Windows 2012 R2 Core.
