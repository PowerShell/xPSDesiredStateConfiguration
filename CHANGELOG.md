--- conflicted
+++ resolved
@@ -2,11 +2,9 @@
 
 ## Unreleased
 
-<<<<<<< HEAD
 - PublishModulesAndMofsToPullServer.psm1:
   - Fixes issue in Publish-MOFToPullServer that was introduced in 8.5.0.0, making
     the function unusable.
-=======
 - Fix minor style issues with missing spaces between `param` statements and '('.
 - MSFT_xDSCWebService:
   - Removal of commented out code.
@@ -42,7 +40,6 @@
 
 ## 8.7.0.0
 
->>>>>>> 33217a07
 - MSFT_xWindowsProcess:
   - Fixes issue where a process will fail to be created if a $Path is passed
     that contains one or more spaces, and the resource is using $Credentials.
