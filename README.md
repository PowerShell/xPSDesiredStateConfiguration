[![Build status](https://ci.appveyor.com/api/projects/status/s35s7sxuyym8yu6c/branch/master?svg=true)](https://ci.appveyor.com/project/PowerShell/xpsdesiredstateconfiguration/branch/master)

# xPSDesiredStateConfiguration

The **xPSDesiredStateConfiguration** module is a more recent, experimental version of the PSDesiredStateConfiguration module that ships in Windows as part of PowerShell 4.0.
The module contains the **xDscWebService**, **xWindowsProcess**, **xService**, **xPackage**, **xRemoteFile**, **xWindowsOptionalFeature** and **xGroup** DSC resources, as well as the **xFileUpload** composite DSC resource.

## Contributing
Please check out common DSC Resources [contributing guidelines](https://github.com/PowerShell/DscResource.Kit/blob/master/CONTRIBUTING.md).


## Resources

* **xArchive** creates or expands (extracts) ZIP archives.
* **xDscWebService** configures an OData endpoint for DSC service to make a node a DSC pull server.
* **xWindowsProcess** configures and manages Windows processes.
* **xService** configures and manages Windows services.
* **xRemoteFile** ensures the presence of remote files on a local machine.
* **xPackage** manages the installation of .msi and .exe packages.
* **xGroup** configures and manages local Windows groups
* **xFileUpload** is a composite resource which ensures that local files exist on an SMB share.
* **xWindowsOptionalFeature** configures optional Windows features.
* **xRegistry** is a copy of the built-in Registry resource, with some small bug fixes.
* **xEnvironment** configures and manages environment variables.
* **xWindowsFeature** provides a mechanism to ensure that roles and features are added or removed on a target node.
* **xScript** provides a mechanism to run Windows PowerShell script blocks on target nodes.
* **xUser** provides a mechanism to manage local user accounts on the target node.
<<<<<<< HEAD
* **xGroupSet** configures multiple xGroups with common settings but different names.
* **xServiceSet** allows starting, stopping and change in state or account type for a group of services.
=======
* **xGroupSet** configures multiple xGroups with common settings but different names. 
* **xProcessSet** allows starting and stopping of a group of windows processes with no arguments.
>>>>>>> d6d365f9

### xArchive

The xArchive DSC Resource enables the creation or extraction of ZIP archives from / onto the local filesystem. The DSC Resource has two modes: **extraction** or **compression**. The **DestinationType** property controls the behavior of the DSC Resource.

If the **DestinationType** is set to `Directory` (default), then the ZIP file specified in the **Path** property will be extracted to the path in **Destination**. If the **DestinationType** is set to `File`, then the directory specified in the **Path** property will be compressed into a new ZIP file at the path specified in the **Destination** property.

* **Path**: The path of the ZIP archive, if extracting, or the source directory to compress, if compressing.
* **Destination**: The destination of the extracted files *or* the new ZIP archive.
* **DestinationType**: The destination can be either `File` or `Directory`.
* **CompressionLevel**: The amount of compression that should be applied to the new ZIP archive. The value can be one of the following: `Optimal`, `Fastest`, `NoCompression`

### xDscWebService

* **EndpointName**: The desired web service name.
* **CertificateThumbPrint**: Certificate thumbprint for creating an HTTPS endpoint. Use "AllowUnencryptedTraffic" for setting up a non SSL based endpoint.
* **Port**: Port for web service.
* **PhysicalPath**: Folder location where the content of the web service resides.
* **State**: State of the web service: { Started | Stopped }
* **ModulePath**: Folder location where DSC resources are stored.
* **ConfigurationPath**: Folder location where DSC configurations are stored.
* **Ensure**: Ensures that the web service is **Present** or **Absent**

### xWindowsProcess

For a complete list of properties, please use Get-DscResource

* **Path**: The full path or the process executable
* **Arguments**: This is a mandatory parameter for passing arguments to the process executable.
Specify an empty string if you don't want to pass any arguments.
* **Credential**: The credentials of the user under whose context you want to run the process.
* **Ensure**: Ensures that the process is running or stopped: { Present | Absent }

### xService

For a complete list of properties, please use Get-DscResource

* **Name**: The name for the service.
* **Ensure**: An enumeration which stating whether the service needs to be created (when set to 'Present') or deleted (when set to 'Absent')
* **Path**: The path to the service executable file. This is a requied parameter if Ensure is set to true

### xRemoteFile

* **DestinationPath**: Path where the remote file should be downloaded. Required.
* **Uri**: URI of the file which should be downloaded. It must be a HTTP, HTTPS or FILE resource. Required.
* **UserAgent**: User agent for the web request. Optional.
* **Headers**: Headers of the web request. Optional.
* **Credential**: Specifies credential of a user which has permissions to send the request. Optional.
* **MatchSource**: Determines whether the remote file should be re-downloaded if file in the DestinationPath was modified locally. Optional.
* **TimeoutSec**: Specifies how long the request can be pending before it times out. Optional.
* **Proxy**: Uses a proxy server for the request, rather than connecting directly to the Internet resource. Should be the URI of a network proxy server (e.g 'http://10.20.30.1'). Optional.
* **ProxyCredential**: Specifies a user account that has permission to use the proxy server that is specified by the Proxy parameter. Optional.
* **Ensure**: Says whether DestinationPath exists on the machine. It's a read only property.

### xPackage

For a complete list, please use Get-DscResource.

* **Ensure**: Ensures that the package is **Present** or **Absent**.
* **Name**: The name of the package.
* **Path**: The source path of the package.
* **ProductId**: The product ID of the package (usually a GUID).
* **Arguments**: Command line arguments passed on the installation command line.
* **Credential**: PSCredential needed to access Path.
* **ReturnCode**: An array of return codes that are returned after a successful installation.
* **LogPath**: The destination path of the log.
* **PackageDescription**: A text description of the package being installed.
* **Publisher**: Publisher's name.
* **InstalledOn**: Date of installation.
* **Size**: Size of the installation.
* **Version**: Version of the package.
* **Installed**: Is the package installed?
* **RunAsCredential**: Credentials to use when installing the package.
* **InstalledCheckRegKey**: Registry key to open to check for package installation status.
* **InstalledCheckRegValueName**: Registry value name to check for package installation status.
* **InstalledCheckRegValueData**: Value to compare against the retrieved value to check for package installation.
* **CreateCheckRegValue**: Creates the InstallCheckRegValueName registry value/data after successful package installation.

### xGroup

This resource extends PowerShell 4.0 Group resource by supporting cross-domain account lookup where a valid trust relationship exists.
In addition, limited support for UPN-formatted names are supported for identifying user, computer, and group domain-based accounts.

* **GroupName**: The name of the group.
* **Ensure**: Ensures that the group is **Present** or **Absent**.
* **Description**: Description of the group.
* **Members**: The members that form the group.
Note: If the group already exists, the listed items in this property replaces what is in the group.
* **MembersToInclude**: List of users to add to the group.
Note: This property is ignored if 'Members' is specified.
* **MembersToExclude**: List of users you want to ensure are not members of the group.
Note: This property is ignored if 'Members' is specified.
* **Credential**: Indicates the credentials required to access remote resources.
Note: This account must have the appropriate Active Directory permissions to add all non-local accounts to the group or an error will occur.

Local accounts may be specified in one of the following ways:

* The simple name of the account of the group or local user.
* The account name scoped to the explicit machine name (eg. myserver\users or myserver\username).
* The account name scoped using the explicit local machine qualifier (eg. .\users or .\username).

Domain members may be specified using domain\name or User Principal Name (UPN) formatting. The following illustrates the various formats

* Domain joined machines: mydomain\myserver or myserver@mydomain.com
* Domain user accounts: mydomain\username or username@mydomain.com
* Domain group accounts: mydomain\groupname or groupname@mydomain.com

### xFileUpload

* **DestinationPath**: Path where the local file should be uploaded.
* **SourcePath**: Path to the local file which should be uploaded.
* **Credential**: PSCredential for the user with access to DestinationPath.
* **CertificateThumbprint**: Thumbprint of the certificate which should be used for encryption/decryption.

### xRegistry

This is a copy of the built-in Registry resource from the PSDesiredStateConfiguration module, with one small change:  it now supports
registry keys whose names contain forward slashes.

### xWindowsOptionalFeature
Note: _the xWindowsOptionalFeature is only supported on Windows client or Windows Server 2012 (and later) SKUs._

* **Name**: Name of the optional Windows feature.
* **Source**: Specifies the location of the files that are required to restore a feature that has been removed from the image.
   - You can specify the Windows directory of a mounted image or a running Windows installation that is shared on the network.
   - If you specify multiple Source arguments, the files are gathered from the first location where they are found and the rest of the locations are ignored.
* **RemoveFilesOnDisable**: Removes the files for an optional feature without removing the feature's manifest from the image.
   - Suported values: $true, $false.
   - Default value: $false.
* **LogPath**: Specifies the full path and file name to log to.
   - If not set, the default is %WINDIR%\Logs\Dism\dism.log.
* **Ensure**: Ensures that the feature is present or absent.
   - Supported values: Present, Absent.
   - Default Value: Present.
* **NoWindowsUpdateCheck**: Prevents DISM from contacting Windows Update (WU) when searching for the source files to restore a feature on an online image.
   - Suported values: $true, $false.
   - Default value: $false.
* **LogLevel**: Specifies the maximum output level shown in the logs.
   - Suported values: ErrorsOnly, ErrorsAndWarning, ErrorsAndWarningAndInformation.
   - Default value: ErrorsOnly.

### xEnvironment

* **Name**: Indicates the name of the environment variable for which you want to ensure a specific state.
* **Value**: The value to assign to the environment variable.
   - Supported values: Non-null strings
   - Default Value: [String]::Empty
* **Ensure**: Ensures that the feature is present or absent.
   - Supported values: Present, Absent.
   - Default Value: Present.
* **Path**: Defines the environment variable that is being configured. Set this property to $true if the variable is the Path variable; otherwise, set it to $false. If the variable being configured is the Path variable, the value provided through the Value property will be appended to the existing value.
   - Suported values: $true, $false.
   - Default value: $false.

## xWindowsFeature
* **Name**: Indicates the name of the role or feature that you want to ensure is added or removed. This is the same as the Name property from the Get-WindowsFeature cmdlet, and not the display name of the role or feature.
* **Credential**: Indicates the credentials to use to add or remove the role or feature.
* **Ensure**: Ensures that the feature is present or absent.
   - Supported values: Present, Absent.
   - Default Value: Present.
* **IncludeAllSubFeature**: Set this property to $true to ensure the state of all required subfeatures with the state of the feature you specify with the Name property.
   - Suported values: $true, $false.
   - Default value: $false.
* **LogPath**: Indicates the path to a log file where you want the resource provider to log the operation.
* **Source**: Indicates the location of the source file to use for installation, if necessary.

## xScript
* **GetScript**: Provides a block of Windows PowerShell script that runs when you invoke the Get-DscConfiguration cmdlet. This block must return a hash table.
* **SetScript**: Provides a block of Windows PowerShell script. When you invoke the Start-DscConfiguration cmdlet, the TestScript block runs first. If the TestScript block returns $false, the SetScript block will run. If the TestScript block returns $true, the SetScript block will not run.
* **TestScript**: Provides a block of Windows PowerShell script. When you invoke the Start-DscConfiguration cmdlet, this block runs. If it returns $false, the SetScript block will run. If it returns $true, the SetScript block will not run. The TestScript block also runs when you invoke the Test-DscConfiguration cmdlet. However, in this case, the SetScript block will not run, no matter what value the TestScript block returns. The TestScript block must return True if the actual configuration matches the current desired state configuration, and False if it does not match. (The current desired state configuration is the last configuration enacted on the node that is using DSC.)
* **Credential**: Indicates the credentials to use for running this script, if credentials are required.

## xUser
* **UserName**: Indicates the account name for which you want to ensure a specific state.
* **Description**: Indicates the description you want to use for the user account.
* **Disabled**: Indicates if the account is enabled. Set this property to $true to ensure that this account is disabled, and set it to $false to ensure that it is enabled.
   - Suported values: $true, $false
   - Default value: $false
* **Ensure**: Ensures that the feature is present or absent.
   - Supported values: Present, Absent
   - Default Value: Present
* **FullName**: Represents a string with the full name you want to use for the user account.
* **Password**: Indicates the password you want to use for this account.
* **PasswordChangeNotAllowed**: Indicates if the user can change the password. Set this property to $true to ensure that the user cannot change the password, and set it to $false to allow the user to change the password.
   - Suported values: $true, $false
   - Default value: $false
* **PasswordChangeRequired**: Indicates if the user must change the password at the next sign in. Set this property to $true if the user must change the password.
   - Suported values: $true, $false
   - Default value: $true
* **PasswordNeverExpires**: Indicates if the password will expire. To ensure that the password for this account will never expire, set this property to $true, and set it to $false if the password will expire.
   - Suported values: $true, $false
   - Default value: $false

## xGroupSet
* **GroupName**: Defines the names of the groups in the set.

These parameters will be the same for each group in the set. Please refer to the xGroup section above for more details on these parameters:
* **Ensure**: Ensures that the group specified is **Present** or **Absent**.
* **Description**: Description of the group.
* **Members**: The members that form the group.
Note: If the group already exists, the listed items in this property replaces what is in the group.
* **MembersToInclude**: List of users to add to the group.
Note: This property is ignored if 'Members' is specified.
* **MembersToExclude**: List of users you want to ensure are not members of the group.
Note: This property is ignored if 'Members' is specified.
* **Credential**: Indicates the credentials required to access remote resources.
Note: This account must have the appropriate Active Directory permissions to add all non-local accounts to the group or an error will occur.

<<<<<<< HEAD
## xServiceSet
Note: xServiceSet should not be used to create services. Please use xService instead.

* **Name**: Defines the names of the services in the set.

These parameters will be the same for each service in the set. Please refer to the xService section above for more details on these parameters:
* **StartupType**: Indicates the startup type for the service.
   - Suported values: Automatic, Disabled, and Manual
* **BuiltInAccount**: Indicates the sign-in account to use for the service.
   - Suported values: LocalService, LocalSystem, and NetworkService
* **State**: Indicates the state you want to ensure for the service.
   - Suported values: Running, Stopped
   - Default value: Running
* **Ensure**: Ensures that the group specified is **Present** or **Absent**.
   - Suported values: Present, Absent
   - Default value: Present
* **Credential**: Indicates credentials for the account that the service will run under. This property and the BuiltinAccount property cannot be used together.
=======
## xProcessSet
Note: All processes in a process set will run without arguments.

* **Path**: Defines the path to each process in the set.

These parameters will be the same for each process in the set. Please refer to the xWindowsProcess section above for more details on these parameters:
* **Credential**: The credentials of the user under whose context you want to run the process.
* **Ensure**: Ensures that the process is running or stopped.
   - Supported values: Present, Absent
   - Default Value: Present
* **StandardOutputPath**: The path to write the standard output stream to.
* **StandardErrorPath**: The path to write the standard error stream to.
* **StandardInputPath**: The path to receive standard input from.
* **WorkingDirectory**: The directory to run the processes under.
>>>>>>> d6d365f9

## Functions

### Publish-ModuleToPullServer
    Publishes a 'ModuleInfo' object(s) to the pullserver module repository or user provided path. It accepts its input from a pipeline so it can be used in conjunction with Get-Module as Get-Module <ModuleName> | Publish-Module

### Publish-MOFToPullServer
    Publishes a 'FileInfo' object(s) to the pullserver configuration repository. Its accepts FileInfo input from a pipeline so it can be used in conjunction with Get-ChildItem .*.mof | Publish-MOFToPullServer

## Versions

### Unreleased

* xRemoteFile: Added parameters:
                - TimeoutSec
                - Proxy
                - ProxyCredential
               Added unit tests.
               Corrected Style Guidelines issues.
               Added Localization support.
               URI parameter supports File://.
               Get-TargetResource returns URI parameter.
               Fixed logging of error message reported when download fails.
               Added new example Sample_xRemoteFileUsingProxy.ps1.
* Examples: Fixed missing newline at end of PullServerSetupTests.ps1.
* xFileUpload: Added PSSA rule suppression attribute.
* xPackageResource: Removed hardcoded ComputerName 'localhost' parameter from Get-WMIObject to eliminate PSSA rule violation. The parameter is not required.
* Added .gitignore to prevent DSCResource.Tests from being commited to repo.
* Updated AppVeyor.yml to use WMF 5 build OS so that latest test methods work.
* Updated xWebService resource to not deploy Devices.mdb if esent provider is used
* Fixed $script:netsh parameter initialization in xWebService resource that was causing CIM exception when EnableFirewall flag was specified.
* xService:
    - Fixed a bug where, despite no state specified in the config, the resource test returns false if the service is not running
* xPackage: Fixes bug where CreateCheckRegValue was not being removed when uninstalling packages
* Replaced New-NetFirewallRule cmdlets with netsh as this cmdlet is not available by default on some downlevel OS such as Windows 2012 R2 Core.
* Added the xEnvironment resource
* Added the xWindowsFeature resource
* Added the xScript resource
* Added the xUser resource
* Added the xGroupSet resource
<<<<<<< HEAD
* Added the xServiceSet resource
=======
* Added the xProcessSet resource
>>>>>>> d6d365f9

### 3.10.0.0

* **Publish-ModuleToPullServer**
* **Publish-MOFToPullServer**

### 3.9.0.0

* Added more information how to use Publish-DSCModuleAndMof cmdlet and samples
* Removed compliance server samples

### 3.8.0.0

* Added Pester tests to validate pullserver deployement.
* Removed Compliance Server deployment from xWebservice resource. Fixed database provider selection issue depending on OS flavor
* Added Publish-DSCModuleAndMof cmdlet to package DSC modules and mof and publish them on DSC enterprise pull server
* xRemoteFile resource: Added size verification in cache

### 3.7.0.0

* xService:
    - Fixed a bug where 'Dependencies' property was not picked up and caused exception when set.
* xWindowsOptionalFeature:
    - Fixed bug where Test-TargetResource method always failed.
    - Added support for Windows Server 2012 (and later) SKUs.
* Added xRegistry resource

### 3.6.0.0
* Added CreateCheckRegValue parameter to xPackage resource
* Added MatchSource parameter to xRemoteFile resource

### 3.5.0.0

* MSFT_xPackageResource: Added ValidateSet to Get/Set/Test-TargetResource to match MSFT_xPackageResource.schema.mof
* Fixed bug causing xService to throw error when service already exists
* Added StartupTimeout to xService resource
* Removed UTF8 BOM
* Added code for pull server removal

### 3.4.0.0

* Added logging inner exception messages in xArchive and xPackage resources
* Fixed hash calculation in Get-CacheEntry
* Fixed issue with PSDSCComplianceServer returning HTTP Error 401.2


### 3.3.0.0

* Add support to xPackage resource for checking different registry hives
* Added support for new registration properties in xDscWebService resource

### 3.2.0.0

* xArchive:
    - Fix problems with file names containing square brackets.
* xDSCWebService:
    - Fix default culture issue.
* xPackage:
    - Security enhancements.

### 3.0.3.4

* Multiple issues addressed
    - Corrected output type for Set- and Test-TargetResource functions in xWebSite, xPackage, xArchive, xGroup, xProcess, xService
    - xRemoteFile modified to support creating a directory that does not exist when specified, ensuring idempotency.
    Also improved error messages.
    - xDSCWebService updated so that Get-TargetResource returns the OData Endpoint URL correctly.
    - In xWindowsOptionalFeature, fixed Test-TargetResource issue requiring Ensure = True.
        + Note: this change requires the previous Ensure values of Enable and Disable to change to Present and Absent

### 3.0.2.0

* Adding following resources:
    * xGroup

### 3.0.1.0

* Adding following resources:
    * xFileUpload

### 2.0.0.0

* Adding following resources:
    * xWindowsProcess
    * xService
    * xRemoteFile
    * xPackage

### 1.1.0.0

* Fix to remove and recreate the SSL bindings when performing a new HTTPS IIS Endpoint setup.
* Fix in the resource module to consume WebSite Name parameter correctly

### 1.0.0.0

* Initial release with the following resources:
    * DscWebService

## Examples
### Change the name and the workgroup name

This configuration will set a machine name and change its workgroup.

### Switch from a workgroup to a domain

This configuration sets the machine name and joins a domain.
Note: this requires a credential.

### Change the name while staying on the domain

This example will change the machines name while remaining on the domain.
Note: this requires a credential.

### Change the name while staying on the workgroup

This example will change a machine's name while remaining on the workgroup.

### Switch from a domain to a workgroup

This example switches the computer from a domain to a workgroup.
Note: this requires a credential.

### Download file from URI, specifying headers and user agent

This configuration will download a file from a specific URI to DestinationPath.
The web request will contain specific headers and will be sent using a specified user agent.

### Upload file to an SMB share

This configuration will upload a file from SourcePath to the remote DestinationPath.
Username and password will be used to access the DestinationPath.

### Sample1.ps1 installs a package that uses an .exe file

This configuration will install a .exe package, verifying the package using the package name.

### Sample1.ps2 installs a package that uses an .exe file

This configuration will install a .exe package and verify the package using the product ID and package name.

### Sample1.ps3 installs a package that uses an .msi file.

This configuration will install a .msi package and verify the package using the product ID and package name and requires credentials to read the share and install the package.

### Sample1.ps4 installs a package that uses an .exe file

This configuration will install a .exe package and verify the package using the product ID and package name and requires credentials to read the share and install the package. It also uses custom registry values to check for the package presence.

### Validate pullserver deployement.
If Sample_xDscWebService.ps1 is used to setup a DSC pull and reporting endpoint, the service endpoint can be validated by performing Invoke-WebRequest -URI http://localhost:8080/PSDSCPullServer.svc/$metadata in Powershll or http://localhost:8080/PSDSCPullServer.svc/ when using InternetExplorer.

[Pullserver Validation Pester Tests](Examples/PullServerDeploymentVerificationTest)<|MERGE_RESOLUTION|>--- conflicted
+++ resolved
@@ -24,14 +24,9 @@
 * **xEnvironment** configures and manages environment variables.
 * **xWindowsFeature** provides a mechanism to ensure that roles and features are added or removed on a target node.
 * **xScript** provides a mechanism to run Windows PowerShell script blocks on target nodes.
-* **xUser** provides a mechanism to manage local user accounts on the target node.
-<<<<<<< HEAD
-* **xGroupSet** configures multiple xGroups with common settings but different names.
-* **xServiceSet** allows starting, stopping and change in state or account type for a group of services.
-=======
 * **xGroupSet** configures multiple xGroups with common settings but different names. 
 * **xProcessSet** allows starting and stopping of a group of windows processes with no arguments.
->>>>>>> d6d365f9
+* **xServiceSet** allows starting, stopping and change in state or account type for a group of services.
 
 ### xArchive
 
@@ -240,7 +235,21 @@
 * **Credential**: Indicates the credentials required to access remote resources.
 Note: This account must have the appropriate Active Directory permissions to add all non-local accounts to the group or an error will occur.
 
-<<<<<<< HEAD
+## xProcessSet
+Note: All processes in a process set will run without arguments.
+
+* **Path**: Defines the path to each process in the set.
+
+These parameters will be the same for each process in the set. Please refer to the xWindowsProcess section above for more details on these parameters:
+* **Credential**: The credentials of the user under whose context you want to run the process.
+* **Ensure**: Ensures that the process is running or stopped.
+   - Supported values: Present, Absent
+   - Default Value: Present
+* **StandardOutputPath**: The path to write the standard output stream to.
+* **StandardErrorPath**: The path to write the standard error stream to.
+* **StandardInputPath**: The path to receive standard input from.
+* **WorkingDirectory**: The directory to run the processes under.
+
 ## xServiceSet
 Note: xServiceSet should not be used to create services. Please use xService instead.
 
@@ -258,22 +267,6 @@
    - Suported values: Present, Absent
    - Default value: Present
 * **Credential**: Indicates credentials for the account that the service will run under. This property and the BuiltinAccount property cannot be used together.
-=======
-## xProcessSet
-Note: All processes in a process set will run without arguments.
-
-* **Path**: Defines the path to each process in the set.
-
-These parameters will be the same for each process in the set. Please refer to the xWindowsProcess section above for more details on these parameters:
-* **Credential**: The credentials of the user under whose context you want to run the process.
-* **Ensure**: Ensures that the process is running or stopped.
-   - Supported values: Present, Absent
-   - Default Value: Present
-* **StandardOutputPath**: The path to write the standard output stream to.
-* **StandardErrorPath**: The path to write the standard error stream to.
-* **StandardInputPath**: The path to receive standard input from.
-* **WorkingDirectory**: The directory to run the processes under.
->>>>>>> d6d365f9
 
 ## Functions
 
@@ -314,11 +307,8 @@
 * Added the xScript resource
 * Added the xUser resource
 * Added the xGroupSet resource
-<<<<<<< HEAD
+* Added the xProcessSet resource
 * Added the xServiceSet resource
-=======
-* Added the xProcessSet resource
->>>>>>> d6d365f9
 
 ### 3.10.0.0
 
