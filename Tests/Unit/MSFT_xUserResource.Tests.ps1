#To run these tests, the currently logged on user must have rights to create a user
[Diagnostics.CodeAnalysis.SuppressMessageAttribute('PSAvoidUsingConvertToSecureStringWithPlainText', '')]
param ()

Import-Module "$PSScriptRoot\..\CommonTestHelper.psm1" -Force

$script:testEnvironment = Enter-DscResourceTestEnvironment `
    -DSCResourceModuleName 'xPSDesiredStateConfiguration' `
    -DSCResourceName 'MSFT_xUserResource' `
    -TestType Unit



try {

    Import-Module "$PSScriptRoot\MSFT_xUserResource.TestHelper.psm1" -Force

    InModuleScope 'MSFT_xUserResource' {
        # Used to skip the Nano server tests for the time being since they are not working on AppVeyor
<<<<<<< HEAD
        $script:skipMe = $true
=======
        $script:skipMe = $false
>>>>>>> ed26880c
    
        $existingUserName = 'TestUserName12345'
        $existingUserPassword = 'StrongOne7.'
        $existingDescription = 'Some Description'
        $existingSecurePassword = ConvertTo-SecureString $existingUserPassword -AsPlainText -Force
        $existingTestCredential = New-Object PSCredential ($existingUserName, $existingSecurePassword)
        
        New-User -Credential $existingTestCredential -Description $existingDescription
        
        $newUserName1 = 'NewTestUserName12345'
        $newUserPassword1 = 'NewStrongOne123.'
        $newFullName1 = 'Fullname1'
        $newUserDescription1 = 'New Description1'
        $newSecurePassword1 = ConvertTo-SecureString $newUserPassword1 -AsPlainText -Force
        $newCredential1 = New-Object PSCredential ($newUserName1, $newSecurePassword1)
        
        $newUserName2 = 'newUser1234'
        $newPassword2 = 'ThisIsAStrongPassword543!'
        $newFullName2 = 'Fullname2'
        $newUserDescription2 = 'New Description2'
        $newSecurePassword2 = ConvertTo-SecureString $newPassword2 -AsPlainText -Force
        $newCredential2 = New-Object PSCredential ($newUserName2, $newSecurePassword2)
        
        try {

            Describe 'xUserResource/Get-TargetResource' {

                Context 'Tests on FullSKU' {
                    Mock -CommandName Test-IsNanoServer -MockWith { return $false }

                    It 'Should return the user as Present' {
                        $getTargetResourceResult = Get-TargetResource $existingUserName

                        $getTargetResourceResult['UserName']                | Should Be $existingUserName
                        $getTargetResourceResult['Ensure']                  | Should Be 'Present'
                        $getTargetResourceResult['Description']             | Should Be $existingDescription
                        $getTargetResourceResult['PasswordChangeRequired']  | Should Be $null
                    }

                    It 'Should return the user as Absent' {
                        $getTargetResourceResult = Get-TargetResource 'NotAUserName'

                        $getTargetResourceResult['UserName']                | Should Be 'NotAUserName'
                        $getTargetResourceResult['Ensure']                  | Should Be 'Absent'
                    }
                }

                Context 'Tests on Nano Server' {
                    Mock -CommandName Test-IsNanoServer -MockWith { return $true }

                    It 'Should return the user as Present on Nano Server' -Skip:$script:skipMe {
                        $getTargetResourceResult = Get-TargetResource $existingUserName

                        $getTargetResourceResult['UserName']                | Should Be $existingUserName
                        $getTargetResourceResult['Ensure']                  | Should Be 'Present'
                        $getTargetResourceResult['Description']             | Should Be $existingDescription
                        $getTargetResourceResult['PasswordChangeRequired']  | Should Be $null
                    }

                    It 'Should return the user as Absent' -Skip:$script:skipMe {
                        $getTargetResourceResult = Get-TargetResource 'NotAUserName'

                        $getTargetResourceResult['UserName']                | Should Be 'NotAUserName'
                        $getTargetResourceResult['Ensure']                  | Should Be 'Absent'
                    }
                }
            }

            Describe 'xUserResource/Set-TargetResource' {
                Context 'Tests on FullSKU' {
                    Mock -CommandName Test-IsNanoServer -MockWith { return $false }
                    
                    try
                    {
                        New-User -Credential $newCredential1 -Description $newUserDescription1
                    
                        It 'Should remove the user' {
                            Test-User -UserName $newUserName1 | Should Be $true
                            Set-TargetResource -UserName $newUserName1 -Ensure 'Absent'
                            Test-User -UserName $newUserName1 | Should Be $false
                        }
                    
                        It 'Should add the new user' {
                            Set-TargetResource -UserName $newUserName2 -Password $newCredential2 -Ensure 'Present'
                            Test-User -UserName $newUserName2 | Should Be $true
                        }
                        
                        It 'Should update the user' {
                            $disabled = $false
                            $passwordNeverExpires = $true
                            $passwordChangeRequired = $false
                            $passwordChangeNotAllowed = $true
                            
                            Set-TargetResource -UserName $newUserName2 `
                                               -Password $newCredential2 `
                                               -Ensure 'Present' `
                                               -FullName $newFullName1 `
                                               -Description $newUserDescription1 `
                                               -Disabled $disabled `
                                               -PasswordNeverExpires $passwordNeverExpires `
                                               -PasswordChangeRequired $passwordChangeRequired `
                                               -PasswordChangeNotAllowed $passwordChangeNotAllowed
                        
                            Test-User -UserName $newUserName2 | Should Be $true
                            $testTargetResourceResult1 = 
                                    Test-TargetResource -UserName $newUserName2 `
                                                        -Password $newCredential2 `
                                                        -Ensure 'Present' `
                                                        -FullName $newFullName1 `
                                                        -Description $newUserDescription1 `
                                                        -Disabled $disabled `
                                                        -PasswordNeverExpires $passwordNeverExpires `
                                                        -PasswordChangeNotAllowed $passwordChangeNotAllowed
                            $testTargetResourceResult1 | Should Be $true
                        }
                        It 'Should update the user again with different values' {
                            $disabled = $false
                            $passwordNeverExpires = $false
                            $passwordChangeRequired = $true
                            $passwordChangeNotAllowed = $false
                            
                            Set-TargetResource -UserName $newUserName2 `
                                               -Password $newCredential1 `
                                               -Ensure 'Present' `
                                               -FullName $newFullName2 `
                                               -Description $newUserDescription2 `
                                               -Disabled $disabled `
                                               -PasswordNeverExpires $passwordNeverExpires `
                                               -PasswordChangeRequired $passwordChangeRequired `
                                               -PasswordChangeNotAllowed $passwordChangeNotAllowed
                        
                            Test-User -UserName $newUserName2 | Should Be $true
                            $testTargetResourceResult2 = 
                                    Test-TargetResource -UserName $newUserName2 `
                                                        -Password $newCredential1 `
                                                        -Ensure 'Present' `
                                                        -FullName $newFullName2 `
                                                        -Description $newUserDescription2 `
                                                        -Disabled $disabled `
                                                        -PasswordNeverExpires $passwordNeverExpires `
                                                        -PasswordChangeNotAllowed $passwordChangeNotAllowed
                            $testTargetResourceResult2 | Should Be $true
                        }
                    }
                    finally
                    {
                        Remove-User -UserName $newUserName1
                        Remove-User -UserName $newUserName2
                    }
                }

                Context 'Tests on Nano Server' {
                    Mock -CommandName Test-IsNanoServer -MockWith { return $true }
                    Mock -CommandName Test-ValidCredentialsOnNanoServer { return $true }
                    
                    try
                    {
                        New-User -Credential $newCredential1 -Description $newUserDescription1
                    
                        It 'Should remove the user' -Skip:$script:skipMe {
                            Test-User -UserName $newUserName1 | Should Be $true
                            Set-TargetResource -UserName $newUserName1 -Ensure 'Absent'
                            Test-User -UserName $newUserName1 | Should Be $false
                        }
                    
                        It 'Should add the new user' -Skip:$script:skipMe {
                            Set-TargetResource -UserName $newUserName2 -Password $newCredential2 -Ensure 'Present'
                            Test-User -UserName $newUserName2 | Should Be $true
                        }
                        
                        It 'Should update the user' {
                            $disabled = $false
                            $passwordNeverExpires = $true
                            $passwordChangeRequired = $false
                            $passwordChangeNotAllowed = $true
                            
                            Set-TargetResource -UserName $newUserName2 `
                                               -Password $newCredential2 `
                                               -Ensure 'Present' `
                                               -FullName $newFullName1 `
                                               -Description $newUserDescription1 `
                                               -Disabled $disabled `
                                               -PasswordNeverExpires $passwordNeverExpires `
                                               -PasswordChangeRequired $passwordChangeRequired `
                                               -PasswordChangeNotAllowed $passwordChangeNotAllowed
                        
                            Test-User -UserName $newUserName2 | Should Be $true
                            $testTargetResourceResult1 = 
                                    Test-TargetResource -UserName $newUserName2 `
                                                        -Password $newCredential2 `
                                                        -Ensure 'Present' `
                                                        -FullName $newFullName1 `
                                                        -Description $newUserDescription1 `
                                                        -Disabled $disabled `
                                                        -PasswordNeverExpires $passwordNeverExpires `
                                                        -PasswordChangeNotAllowed $passwordChangeNotAllowed
                            $testTargetResourceResult1 | Should Be $true
                        }
                        It 'Should update the user again with different values' {
                            $disabled = $false
                            $passwordNeverExpires = $false
                            $passwordChangeRequired = $true
                            $passwordChangeNotAllowed = $false
                            
                            Set-TargetResource -UserName $newUserName2 `
                                               -Password $newCredential1 `
                                               -Ensure 'Present' `
                                               -FullName $newFullName2 `
                                               -Description $newUserDescription2 `
                                               -Disabled $disabled `
                                               -PasswordNeverExpires $passwordNeverExpires `
                                               -PasswordChangeRequired $passwordChangeRequired `
                                               -PasswordChangeNotAllowed $passwordChangeNotAllowed
                        
                            Test-User -UserName $newUserName2 | Should Be $true
                            $testTargetResourceResult2 = 
                                    Test-TargetResource -UserName $newUserName2 `
                                                        -Password $newCredential1 `
                                                        -Ensure 'Present' `
                                                        -FullName $newFullName2 `
                                                        -Description $newUserDescription2 `
                                                        -Disabled $disabled `
                                                        -PasswordNeverExpires $passwordNeverExpires `
                                                        -PasswordChangeNotAllowed $passwordChangeNotAllowed
                            $testTargetResourceResult2 | Should Be $true
                        }
                    }
                    finally
                    {
                        Remove-User -UserName $newUserName1
                        Remove-User -UserName $newUserName2
                    }
                }
            }

            Describe 'xUserResource/Test-TargetResource' {
                Context 'Tests on FullSKU' {
                    Mock -CommandName Test-IsNanoServer -MockWith { return $false }
                    $absentUserName = 'AbsentUserUserName123456789'
                    
                    It 'Should return true when user Present and correct values' {
                        $testTargetResourceResult = Test-TargetResource -UserName $existingUserName `
                                                                        -Description $existingDescription `
                                                                        -Password $existingTestCredential `
                                                                        -Disabled $false `
                                                                        -PasswordNeverExpires $false `
                                                                        -PasswordChangeNotAllowed $false
                        $testTargetResourceResult | Should Be $true
                    }
                    
                    It 'Should return true when user Absent and Ensure = Absent' {
                        $testTargetResourceResult = Test-TargetResource -UserName $absentUserName `
                                                                        -Ensure 'Absent'
                        $testTargetResourceResult | Should Be $true
                    }

                    It 'Should return false when user Absent and Ensure = Present' {
                        $testTargetResourceResult = Test-TargetResource -UserName $absentUserName `
                                                                        -Ensure 'Present'
                        $testTargetResourceResult | Should Be $false
                    }
                    
                    It 'Should return false when user Present and Ensure = Absent' {
                        $testTargetResourceResult = Test-TargetResource -UserName $existingUserName `
                                                                        -Ensure 'Absent'
                        $testTargetResourceResult | Should Be $false
                    }
                    
                    It 'Should return false when Password is wrong' {
                        $badPassword = 'WrongPassword'
                        $secureBadPassword = ConvertTo-SecureString $badPassword -AsPlainText -Force
                        $badTestCredential = New-Object PSCredential ($existingUserName, $secureBadPassword)
                        
                        $testTargetResourceResult = Test-TargetResource -UserName $existingUserName `
                                                                        -Password $badTestCredential
                        $testTargetResourceResult | Should Be $false
                    }
                    
                    It 'Should return false when user Present and wrong Description' {
                        $testTargetResourceResult = Test-TargetResource -UserName $existingUserName `
                                                                        -Description 'Wrong description'
                        $testTargetResourceResult | Should Be $false
                    }

                    It 'Should return false when FullName is incorrect' {
                        $testTargetResourceResult = Test-TargetResource -UserName $existingUserName `
                                                                        -FullName 'Wrong FullName'
                        $testTargetResourceResult | Should Be $false 
                    }
                    
                    It 'Should return false when Disabled is incorrect' {
                        $testTargetResourceResult = Test-TargetResource -UserName $existingUserName `
                                                                        -Disabled $true
                        $testTargetResourceResult | Should Be $false 
                    }
                    
                    It 'Should return false when PasswordNeverExpires is incorrect' {
                        $testTargetResourceResult = Test-TargetResource -UserName $existingUserName `
                                                                        -PasswordNeverExpires $true
                        $testTargetResourceResult | Should Be $false 
                    }
                    
                    It 'Should return false when PasswordChangeNotAllowed is incorrect' {
                        $testTargetResourceResult = Test-TargetResource -UserName $existingUserName `
                                                                        -PasswordChangeNotAllowed $true
                        $testTargetResourceResult | Should Be $false 
                    }
                }
                
                Context 'Tests on Nano Server' {
                    Mock -CommandName Test-IsNanoServer -MockWith { return $true }
                    
                    $absentUserName = 'AbsentUserUserName123456789'
                    
                    It 'Should return true when user Present and correct values' -Skip:$script:skipMe {
                        Mock -CommandName Test-ValidCredentialsOnNanoServer { return $true }
                        
                        $testTargetResourceResult = Test-TargetResource -UserName $existingUserName `
                                                                        -Description $existingDescription `
                                                                        -Password $existingTestCredential `
                                                                        -Disabled $false `
                                                                        -PasswordNeverExpires $false `
                                                                        -PasswordChangeNotAllowed $false
                        $testTargetResourceResult | Should Be $true
                    }
                    
                    It 'Should return true when user Absent and Ensure = Absent' -Skip:$script:skipMe {
                        $testTargetResourceResult = Test-TargetResource -UserName $absentUserName `
                                                                        -Ensure 'Absent'
                        $testTargetResourceResult | Should Be $true
                    }

                    It 'Should return false when user Absent and Ensure = Present' -Skip:$script:skipMe {
                        $testTargetResourceResult = Test-TargetResource -UserName $absentUserName `
                                                                        -Ensure 'Present'
                        $testTargetResourceResult | Should Be $false
                    }
                    
                    It 'Should return false when user Present and Ensure = Absent' -Skip:$script:skipMe {
                        $testTargetResourceResult = Test-TargetResource -UserName $existingUserName `
                                                                        -Ensure 'Absent'
                        $testTargetResourceResult | Should Be $false
                    }
                    
                    It 'Should return false when Password is wrong' -Skip:$script:skipMe {
                        Mock -CommandName Test-ValidCredentialsOnNanoServer { return $false }
                        
                        $badPassword = 'WrongPassword'
                        $secureBadPassword = ConvertTo-SecureString $badPassword -AsPlainText -Force
                        $badTestCredential = New-Object PSCredential ($existingUserName, $secureBadPassword)
                        
                        $testTargetResourceResult = Test-TargetResource -UserName $existingUserName `
                                                                        -Password $badTestCredential
                        $testTargetResourceResult | Should Be $false
                    }
                    
                    It 'Should return false when user Present and wrong Description' -Skip:$script:skipMe {
                        $testTargetResourceResult = Test-TargetResource -UserName $existingUserName `
                                                                        -Description 'Wrong description'
                        $testTargetResourceResult | Should Be $false
                    }

                    It 'Should return false when FullName is incorrect' -Skip:$script:skipMe {
                        $testTargetResourceResult = Test-TargetResource -UserName $existingUserName `
                                                                        -FullName 'Wrong FullName'
                        $testTargetResourceResult | Should Be $false 
                    }
                    
                    It 'Should return false when Disabled is incorrect' -Skip:$script:skipMe {
                        $testTargetResourceResult = Test-TargetResource -UserName $existingUserName `
                                                                        -Disabled $true
                        $testTargetResourceResult | Should Be $false 
                    }
                    
                    It 'Should return false when PasswordNeverExpires is incorrect' -Skip:$script:skipMe {
                        $testTargetResourceResult = Test-TargetResource -UserName $existingUserName `
                                                                        -PasswordNeverExpires $true
                        $testTargetResourceResult | Should Be $false 
                    }
                    
                    It 'Should return false when PasswordChangeNotAllowed is incorrect' -Skip:$script:skipMe {
                        $testTargetResourceResult = Test-TargetResource -UserName $existingUserName `
                                                                        -PasswordChangeNotAllowed $true
                        $testTargetResourceResult | Should Be $false 
                    }
                }
            }
            
            Describe 'xUserResource/Assert-UserNameValid' {
                It 'Should not throw when username contains all valid chars' {
                    { Assert-UserNameValid -UserName 'abc123456!f_t-l098s' } | Should Not Throw
                }
                
                It 'Should throw InvalidArgumentError when username contains only whitespace and dots' {
                    $invalidName = ' . .. .     '
                    $errorCategory = [System.Management.Automation.ErrorCategory]::InvalidArgument
                    $errorId = 'UserNameHasOnlyWhiteSpacesAndDots'
                    $errorMessage = "The name $invalidName cannot be used."
                    $exception = New-Object System.ArgumentException $errorMessage;
                    $errorRecord = New-Object System.Management.Automation.ErrorRecord $exception, $errorId, $errorCategory, $null
                    { Assert-UserNameValid -UserName $invalidName } | Should Throw $errorRecord
                }
                
                It 'Should throw InvalidArgumentError when username contains an invalid char' {
                    $invalidName = 'user|name'
                    $errorCategory = [System.Management.Automation.ErrorCategory]::InvalidArgument
                    $errorId = 'UserNameHasInvalidCharachter'
                    $errorMessage = "The name $invalidName cannot be used."
                    $exception = New-Object System.ArgumentException $errorMessage;
                    $errorRecord = New-Object System.Management.Automation.ErrorRecord $exception, $errorId, $errorCategory, $null
                    { Assert-UserNameValid -UserName $invalidName } | Should Throw $errorRecord
                }
            }
        }
        finally
        {
            Remove-User -UserName $existingUserName
        }
    }
}
finally
{
    Exit-DscResourceTestEnvironment -TestEnvironment $script:testEnvironment
}
<|MERGE_RESOLUTION|>--- conflicted
+++ resolved
@@ -17,11 +17,8 @@
 
     InModuleScope 'MSFT_xUserResource' {
         # Used to skip the Nano server tests for the time being since they are not working on AppVeyor
-<<<<<<< HEAD
+        
         $script:skipMe = $true
-=======
-        $script:skipMe = $false
->>>>>>> ed26880c
     
         $existingUserName = 'TestUserName12345'
         $existingUserPassword = 'StrongOne7.'
