--- conflicted
+++ resolved
@@ -2,16 +2,15 @@
 #      environment configuration  #
 #---------------------------------#
 version: 6.0.{build}.0
-<<<<<<< HEAD
+
 image:
 - Visual Studio 2015
 - Visual Studio 2017
-=======
+
 environment:
   gallery_api:
     secure: 9ekJzfsPCDBkyLrfmov83XbbhZ6E2N3z+B/Io8NbDetbHc6hWS19zsDmy7t0Vvxv
 
->>>>>>> ff128fe3
 install:
     - git clone https://github.com/PowerShell/DscResource.Tests
     - ps: |
